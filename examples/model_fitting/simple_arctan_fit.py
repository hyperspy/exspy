"""Creates a spectrum, and fits an arctan to it."""

import numpy as np

# Generate the data and make the spectrum
s = signals.SpectrumSimulation(
    np.arctan(np.arange(-500, 500)))
s.axes_manager[0].offset = -500
s.axes_manager[0].units = ""
s.axes_manager[0].name = "x"
<<<<<<< HEAD
s.mapped_parameters.title = "Simple arctan fit"
=======
s.metadata.General.title = "Simple arctan fit"
>>>>>>> fba81104

s.add_gaussian_noise(0.1)

# Make the arctan component for use in the model
arctan_component = components.Arctan()

# Create the model and add the arctan component
m = create_model(s)
m.append(arctan_component)

# Fit the arctan component to the spectrum
m.fit()

# Print the result of the fit
m.print_current_values()

# Plot the spectrum and the model fitting
m.plot()<|MERGE_RESOLUTION|>--- conflicted
+++ resolved
@@ -8,11 +8,7 @@
 s.axes_manager[0].offset = -500
 s.axes_manager[0].units = ""
 s.axes_manager[0].name = "x"
-<<<<<<< HEAD
-s.mapped_parameters.title = "Simple arctan fit"
-=======
 s.metadata.General.title = "Simple arctan fit"
->>>>>>> fba81104
 
 s.add_gaussian_noise(0.1)
 
