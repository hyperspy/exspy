--- conflicted
+++ resolved
@@ -197,7 +197,6 @@
                 name, sympy.latex(_parse_substitutions(expression)))
 
     def compile_function(self, module="numpy", position=False):
-<<<<<<< HEAD
         import sympy
         from sympy.utilities.lambdify import lambdify
         try:  # Expression is just a constant
@@ -207,8 +206,6 @@
         else:
             raise ValueError('Expression must contain a symbol, i.e. x, a, '
                              'etc.')
-=======
->>>>>>> 0195a8da
         expr = _parse_substitutions(self._str_expression)
 
         # Extract x
