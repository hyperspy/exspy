# -*- coding: utf-8 -*-
# Copyright 2007-2016 The HyperSpy developers
#
# This file is part of  HyperSpy.
#
#  HyperSpy is free software: you can redistribute it and/or modify
# it under the terms of the GNU General Public License as published by
# the Free Software Foundation, either version 3 of the License, or
# (at your option) any later version.
#
#  HyperSpy is distributed in the hope that it will be useful,
# but WITHOUT ANY WARRANTY; without even the implied warranty of
# MERCHANTABILITY or FITNESS FOR A PARTICULAR PURPOSE.  See the
# GNU General Public License for more details.
#
# You should have received a copy of the GNU General Public License
# along with  HyperSpy.  If not, see <http://www.gnu.org/licenses/>.

import math

import numpy as np
import dask.array as da

from hyperspy._components.expression import Expression

sqrt2pi = math.sqrt(2 * math.pi)
sigma2fwhm = 2 * math.sqrt(2 * math.log(2))


def _estimate_gaussian_parameters(signal, x1, x2, only_current):
    axis = signal.axes_manager.signal_axes[0]
    i1, i2 = axis.value_range_to_indices(x1, x2)
    X = axis.axis[i1:i2]
    if only_current is True:
        data = signal()[i1:i2]
        X_shape = (len(X),)
        i = 0
        centre_shape = (1,)
    else:
        i = axis.index_in_array
        data_gi = [slice(None), ] * len(signal.data.shape)
        data_gi[axis.index_in_array] = slice(i1, i2)
        data = signal.data[tuple(data_gi)]
        X_shape = [1, ] * len(signal.data.shape)
        X_shape[axis.index_in_array] = data.shape[i]
        centre_shape = list(data.shape)
        centre_shape[i] = 1

    if isinstance(data, da.Array):
        _sum = da.sum
        _sqrt = da.sqrt
        _abs = abs
    else:
        _sum = np.sum
        _sqrt = np.sqrt
        _abs = np.abs

    centre = _sum(X.reshape(X_shape) * data, i) / _sum(data, i)

    sigma = _sqrt(_abs(_sum((X.reshape(X_shape) - centre.reshape(
        centre_shape)) ** 2 * data, i) / _sum(data, i)))
    height = data.max(i)
    if isinstance(data, da.Array):
        return da.compute(centre, height, sigma)
    else:
        return centre, height, sigma


class Gaussian(Expression):

    r"""Normalized Gaussian function component.

    .. math::

<<<<<<< HEAD
        f(x) = \\frac{A}{\\sqrt{2 \\pi \\sigma^{2}}}exp\\left[-\\frac{\\left(x-centre\\right)^{2}}{2 \\sigma^{2}}\\right]
=======
        f(x) = \frac{A}{\sigma \sqrt{2\pi}}\exp\left[
               -\frac{\left(x-x_0\right)^{2}}{2\sigma^{2}}\right]

    ============== ===========
    Variable        Parameter
    ============== ===========
    :math:`A`       A
    :math:`\sigma`  sigma
    :math:`x_0`     centre
    ============== ===========


    Parameters
    -----------
    A : float
        Height scaled by :math:`\sigma\sqrt{(2\pi)}`. ``GaussianHF`` 
        implements the Gaussian function with a height parameter 
        corresponding to the peak height.
    sigma : float
        Scale parameter of the Gaussian distribution. 
    centre : float
        Location of the Gaussian maximum (peak position).
    **kwargs
        Extra keyword arguments are passed to the ``Expression`` component.
>>>>>>> 0195a8da


    For convenience the `fwhm` attribute can be used to get and set
    the full-with-half-maximum.


    See also
    --------
    hyperspy._components.gaussianhf.GaussianHF
    """

    def __init__(self, A=1., sigma=1., centre=0., module="numexpr", **kwargs):
        super(Gaussian, self).__init__(
            expression="A * (1 / (sigma * sqrt(2*pi))) * exp(-(x - centre)**2 \
                        / (2 * sigma**2))",
            name="Gaussian",
            A=A,
            sigma=sigma,
            centre=centre,
            position="centre",
            module=module,
            autodoc=False,
            **kwargs)

        # Boundaries
        self.A.bmin = 0.
        self.A.bmax = None

        self.sigma.bmin = 0.
        self.sigma.bmax = None

        self.isbackground = False
        self.convolved = True

    def estimate_parameters(self, signal, x1, x2, only_current=False):
        """Estimate the Gaussian by calculating the momenta.

        Parameters
        ----------
        signal : Signal1D instance
        x1 : float
            Defines the left limit of the spectral range to use for the
            estimation.
        x2 : float
            Defines the right limit of the spectral range to use for the
            estimation.

        only_current : bool
            If False estimates the parameters for the full dataset.

        Returns
        -------
        bool

        Notes
        -----
        Adapted from http://www.scipy.org/Cookbook/FittingData

        Examples
        --------

        >>> g = hs.model.components1D.Gaussian()
        >>> x = np.arange(-10, 10, 0.01)
        >>> data = np.zeros((32, 32, 2000))
        >>> data[:] = g.function(x).reshape((1, 1, 2000))
        >>> s = hs.signals.Signal1D(data)
        >>> s.axes_manager._axes[-1].offset = -10
        >>> s.axes_manager._axes[-1].scale = 0.01
        >>> g.estimate_parameters(s, -10, 10, False)
        """
        
        super(Gaussian, self)._estimate_parameters(signal)
        axis = signal.axes_manager.signal_axes[0]
        centre, height, sigma = _estimate_gaussian_parameters(signal, x1, x2,
                                                              only_current)
        if only_current is True:
            self.centre.value = centre
            self.sigma.value = sigma
            self.A.value = height * sigma * sqrt2pi
            if self.binned:
                self.A.value /= axis.scale
            return True
        else:
            if self.A.map is None:
                self._create_arrays()
            self.A.map['values'][:] = height * sigma * sqrt2pi

            if self.binned:
                self.A.map['values'] /= axis.scale
            self.A.map['is_set'][:] = True
            self.sigma.map['values'][:] = sigma
            self.sigma.map['is_set'][:] = True
            self.centre.map['values'][:] = centre
            self.centre.map['is_set'][:] = True
            self.fetch_stored_values()
            return True

    @property
    def fwhm(self):
        return self.sigma.value * sigma2fwhm

    @fwhm.setter
    def fwhm(self, value):
        self.sigma.value = value / sigma2fwhm<|MERGE_RESOLUTION|>--- conflicted
+++ resolved
@@ -72,9 +72,6 @@
 
     .. math::
 
-<<<<<<< HEAD
-        f(x) = \\frac{A}{\\sqrt{2 \\pi \\sigma^{2}}}exp\\left[-\\frac{\\left(x-centre\\right)^{2}}{2 \\sigma^{2}}\\right]
-=======
         f(x) = \frac{A}{\sigma \sqrt{2\pi}}\exp\left[
                -\frac{\left(x-x_0\right)^{2}}{2\sigma^{2}}\right]
 
@@ -99,7 +96,6 @@
         Location of the Gaussian maximum (peak position).
     **kwargs
         Extra keyword arguments are passed to the ``Expression`` component.
->>>>>>> 0195a8da
 
 
     For convenience the `fwhm` attribute can be used to get and set
