--- conflicted
+++ resolved
@@ -22,48 +22,27 @@
 
 class Logistic(Expression):
 
-<<<<<<< HEAD
-    """Logistic function (sigmoid or s-shaped curve) component
+    """Logistic function (sigmoid or s-shaped curve) component.
 
     .. math::
     
         f(x) = \\frac{a}{1 + b\\cdot \\mathrm{exp}\\left[-c \left((x - origin\\right)\\right]}
-=======
-    """Logistic function (sigmoid or s-shaped curve) component.
-
-    .. math::
-    
-        f(x) = \\frac{a}{1 + b\\cdot \\mathrm{exp}\\left[-c \left(x - origin\\right)\\right]}
->>>>>>> 56876e6e
 
     Parameters
     -----------
     a : Float
         The curve's maximum y-value,  :math:`\\mathrm{lim}_{x\\to\\infty}\\left(y\\right) = a`
     b : Float
-<<<<<<< HEAD
         Additional parameter: 
         b>1 shifts origin to larger values;
         0<b<1 shifts origin to smaller values;
         b<0 introduces an asymptote
-=======
-        b>1 shifts origin to larger values;
-        0<b<1 shifts origin to smaller values;
-        b<0 introduces an asymptote.
->>>>>>> 56876e6e
     c : Float
-        Logistic growth rate or steepness of the curve.
+        Logistic growth rate or steepness of the curve
     origin : Float
-<<<<<<< HEAD
-        position of the sigmoid's midpoint
+        Position of the sigmoid's midpoint
     **kwargs
         Extra keyword arguments are passed to the ``Expression`` component.
-=======
-        Position of the sigmoid's midpoint.
-    **kwargs
-        Extra keyword arguments are passed to the ``Expression`` component.
-        See the ``Expression`` component documentation for details.
->>>>>>> 56876e6e
 
     """
 
@@ -80,8 +59,5 @@
             autodoc=False,
             **kwargs)
 
-<<<<<<< HEAD
         # Boundaries
-=======
->>>>>>> 56876e6e
         self.isbackground = False