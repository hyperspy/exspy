# -*- coding: utf-8 -*-
# Copyright 2007-2016 The HyperSpy developers
#
# This file is part of  HyperSpy.
#
#  HyperSpy is free software: you can redistribute it and/or modify
# it under the terms of the GNU General Public License as published by
# the Free Software Foundation, either version 3 of the License, or
# (at your option) any later version.
#
#  HyperSpy is distributed in the hope that it will be useful,
# but WITHOUT ANY WARRANTY; without even the implied warranty of
# MERCHANTABILITY or FITNESS FOR A PARTICULAR PURPOSE.  See the
# GNU General Public License for more details.
#
# You should have received a copy of the GNU General Public License
# along with  HyperSpy.  If not, see <http://www.gnu.org/licenses/>.

from hyperspy._components.expression import Expression
from hyperspy.misc.utils import ordinal
<<<<<<< HEAD
import string
import numpy as np
=======
from hyperspy.docstrings.parameters import FUNCTION_ND_DOCSTRING
>>>>>>> 22fa330a

class Polynomial(Expression):

    """n-order polynomial component.

    Polynomial component consisting of order + 1 parameters.
    The highest order parameter is "a", followed by the rest of the alphabet, i.e.
    f(x) = ax² + bx + c

    Attributes
    ----------

    order : int
    
    **kwargs:
        Keyword arguments can be used to initialise the value of the
        parameters, i.e. a=2, b=3, c=1.

    """

    def __init__(self, order=2, **kwargs):
        letters = string.ascii_lowercase
        expr = "+".join(["{}*x**{}".format(letter, power) for letter, power in zip(letters, range(order, -1, -1))])
        name = "{} order Polynomial".format(ordinal(order))
        super(Polynomial, self).__init__(
            expression=expr, 
            name=name, 
            **kwargs)
    
    def get_polynomial_order(self):
<<<<<<< HEAD
        return len(self.parameters) - 1
=======
        return len(self.coefficients.value) - 1

    def function(self, x):
        return self._function(x, self.coefficients.value)

    def _function(self, x, coefficients):
        return np.polyval(coefficients, x)

    def grad_one_coefficient(self, x, index):
        """Returns the gradient of one coefficient"""
        values = np.array(self.coefficients.value)
        values[index] = 1
        return np.polyval(values, x)

    def grad_coefficients(self, x):
        return np.vstack([self.grad_one_coefficient(x, i) for i in
                          range(self.coefficients._number_of_elements)])

    def __repr__(self):
        text = "%s order Polynomial component" % ordinal(
            self.get_polynomial_order())
        if self.name:
            text = "%s (%s)" % (self.name, text)
        return "<%s>" % text
>>>>>>> 22fa330a

    def estimate_parameters(self, signal, x1, x2, only_current=False):
        """Estimate the parameters by the two area method

        Parameters
        ----------
        signal : Signal1D instance
        x1 : float
            Defines the left limit of the spectral range to use for the
            estimation.
        x2 : float
            Defines the right limit of the spectral range to use for the
            estimation.

        only_current : bool
            If False estimates the parameters for the full dataset.

        Returns
        -------
        bool

        """
        super(Polynomial, self)._estimate_parameters(signal)
        axis = signal.axes_manager.signal_axes[0]
        i1, i2 = axis.value_range_to_indices(x1, x2)
        if only_current is True:
            estimation = np.polyfit(axis.axis[i1:i2],
                                    signal()[i1:i2],
                                    self.get_polynomial_order())
<<<<<<< HEAD
            if binned is True:
                for para, estim in zip(self.parameters, estimation):
                    para.value = estim / axis.scale
=======
            if self.binned:
                self.coefficients.value = estimation / axis.scale
>>>>>>> 22fa330a
            else:
                for para, estim in zip(self.parameters, estimation):
                    para.value = estim
            return True
        else:
            if self.a.map is None:
                self._create_arrays()
            nav_shape = signal.axes_manager._navigation_shape_in_array
            with signal.unfolded():
                data = signal.data
                # For polyfit the spectrum goes in the first axis
                if axis.index_in_array > 0:
                    data = data.T             # Unfolded, so simply transpose
                fit = np.polyfit(axis.axis[i1:i2], data[i1:i2, ...],
                                   self.get_polynomial_order())
                if axis.index_in_array > 0:
                    fit = fit.T       # Transpose back if needed
                # Shape needed to fit coefficients.map:

                cmap_shape = nav_shape + (self.get_polynomial_order() + 1, )
<<<<<<< HEAD
                fit = fit.reshape(cmap_shape)

                if binned is True:
                    for para, i in zip(self.parameters, range(fit.shape[-1])):
                        para.map['values'][:] = fit[...,i] / axis.scale
                        para.map['is_set'][:] = True
                else:
                    for para, i in zip(self.parameters, range(fit.shape[-1])):
                        para.map['values'][:] = fit[...,i]
                        para.map['is_set'][:] = True
=======
                self.coefficients.map['values'][:] = cmaps.reshape(cmap_shape)
                if self.binned:
                    self.coefficients.map["values"] /= axis.scale
                self.coefficients.map['is_set'][:] = True
>>>>>>> 22fa330a
            self.fetch_stored_values()
            return True

    def function_nd(self, axis):
        """%s

        """
        x = axis[np.newaxis, :]
        coefficients = self.coefficients.map["values"][..., np.newaxis]
        return self._function(x, coefficients)

    function_nd.__doc__ %= FUNCTION_ND_DOCSTRING<|MERGE_RESOLUTION|>--- conflicted
+++ resolved
@@ -18,12 +18,8 @@
 
 from hyperspy._components.expression import Expression
 from hyperspy.misc.utils import ordinal
-<<<<<<< HEAD
 import string
 import numpy as np
-=======
-from hyperspy.docstrings.parameters import FUNCTION_ND_DOCSTRING
->>>>>>> 22fa330a
 
 class Polynomial(Expression):
 
@@ -54,34 +50,7 @@
             **kwargs)
     
     def get_polynomial_order(self):
-<<<<<<< HEAD
         return len(self.parameters) - 1
-=======
-        return len(self.coefficients.value) - 1
-
-    def function(self, x):
-        return self._function(x, self.coefficients.value)
-
-    def _function(self, x, coefficients):
-        return np.polyval(coefficients, x)
-
-    def grad_one_coefficient(self, x, index):
-        """Returns the gradient of one coefficient"""
-        values = np.array(self.coefficients.value)
-        values[index] = 1
-        return np.polyval(values, x)
-
-    def grad_coefficients(self, x):
-        return np.vstack([self.grad_one_coefficient(x, i) for i in
-                          range(self.coefficients._number_of_elements)])
-
-    def __repr__(self):
-        text = "%s order Polynomial component" % ordinal(
-            self.get_polynomial_order())
-        if self.name:
-            text = "%s (%s)" % (self.name, text)
-        return "<%s>" % text
->>>>>>> 22fa330a
 
     def estimate_parameters(self, signal, x1, x2, only_current=False):
         """Estimate the parameters by the two area method
@@ -111,14 +80,9 @@
             estimation = np.polyfit(axis.axis[i1:i2],
                                     signal()[i1:i2],
                                     self.get_polynomial_order())
-<<<<<<< HEAD
-            if binned is True:
+            if self.binned:
                 for para, estim in zip(self.parameters, estimation):
                     para.value = estim / axis.scale
-=======
-            if self.binned:
-                self.coefficients.value = estimation / axis.scale
->>>>>>> 22fa330a
             else:
                 for para, estim in zip(self.parameters, estimation):
                     para.value = estim
@@ -139,10 +103,9 @@
                 # Shape needed to fit coefficients.map:
 
                 cmap_shape = nav_shape + (self.get_polynomial_order() + 1, )
-<<<<<<< HEAD
                 fit = fit.reshape(cmap_shape)
 
-                if binned is True:
+                if self.binned:
                     for para, i in zip(self.parameters, range(fit.shape[-1])):
                         para.map['values'][:] = fit[...,i] / axis.scale
                         para.map['is_set'][:] = True
@@ -150,21 +113,5 @@
                     for para, i in zip(self.parameters, range(fit.shape[-1])):
                         para.map['values'][:] = fit[...,i]
                         para.map['is_set'][:] = True
-=======
-                self.coefficients.map['values'][:] = cmaps.reshape(cmap_shape)
-                if self.binned:
-                    self.coefficients.map["values"] /= axis.scale
-                self.coefficients.map['is_set'][:] = True
->>>>>>> 22fa330a
             self.fetch_stored_values()
-            return True
-
-    def function_nd(self, axis):
-        """%s
-
-        """
-        x = axis[np.newaxis, :]
-        coefficients = self.coefficients.map["values"][..., np.newaxis]
-        return self._function(x, coefficients)
-
-    function_nd.__doc__ %= FUNCTION_ND_DOCSTRING+            return True