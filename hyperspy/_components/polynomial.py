--- conflicted
+++ resolved
@@ -89,15 +89,6 @@
 
         """
         axis = signal.axes_manager.signal_axes[0]
-<<<<<<< HEAD
-        energy2index = axis._get_index
-        i1 = energy2index(x1) if energy2index(x1) else 0
-        i2 = energy2index(x2) if energy2index(x2) else len(axis.axis) - 1
-
-        if only_current is True:
-            self.coefficients.value = np.polyfit(axis.axis[i1:i2],
-                                                 signal()[i1:i2], self.get_polynomial_order())
-=======
         binned = signal.metadata.Signal.binned
         i1, i2 = axis.value_range_to_indices(x1, x2)
         if only_current is True:
@@ -108,7 +99,6 @@
                 self.coefficients.value = estimation / axis.scale
             else:
                 self.coefficients.value = estimation
->>>>>>> fba81104
             return True
         else:
             if self.coefficients.map is None:
@@ -124,11 +114,8 @@
                 self.get_polynomial_order() + 1, ] + nav_shape)
             self.coefficients.map['values'][:] = np.rollaxis(cmaps, 0,
                                                              axis.index_in_array)
-<<<<<<< HEAD
-=======
             if binned is True:
                 self.coefficients.map["values"] /= axis.scale
->>>>>>> fba81104
             self.coefficients.map['is_set'][:] = True
             signal.fold()
             self.fetch_stored_values()
