--- conflicted
+++ resolved
@@ -21,11 +21,7 @@
 
 from hyperspy import utils
 from hyperspy._signals.spectrum import Spectrum
-<<<<<<< HEAD
-from hyperspy.misc.eds.elements import elements as elements_db
-=======
 from hyperspy.misc.elements import elements as elements_db
->>>>>>> fba81104
 from hyperspy.misc.eds import utils as utils_eds
 from hyperspy.misc.utils import isiterable
 
@@ -35,16 +31,10 @@
 
     def __init__(self, *args, **kwards):
         Spectrum.__init__(self, *args, **kwards)
-<<<<<<< HEAD
-        if self.metadata.signal_type == 'EDS':
-            print('The microscope type is not set. Use '
-                  'set_signal_type(\'EDS_TEM\') or set_signal_type(\'EDS_SEM\')')
-=======
         if self.metadata.Signal.signal_type == 'EDS':
             print('The microscope type is not set. Use '
                   'set_signal_type(\'EDS_TEM\') or set_signal_type(\'EDS_SEM\')')
         self.metadata.Signal.binned = True
->>>>>>> fba81104
 
     def sum(self, axis):
         """Sum the data over the given axis.
@@ -76,14 +66,6 @@
 
         """
         # modify time spend per spectrum
-<<<<<<< HEAD
-        if hasattr(self.metadata, 'SEM'):
-            mp = self.metadata.SEM
-        else:
-            mp = self.metadata.TEM
-        if hasattr(mp, 'EDS') and hasattr(mp.EDS, 'live_time'):
-            mp.EDS.live_time = mp.EDS.live_time * self.axes_manager.shape[axis]
-=======
         if "Acquisition_instrument.SEM" in self.metadata:
             mp = self.metadata.Acquisition_instrument.SEM
         else:
@@ -91,7 +73,6 @@
         if mp.has_item('Detector.EDS.live_time'):
             mp.Detector.EDS.live_time = mp.Detector.EDS.live_time * \
                 self.axes_manager.shape[axis]
->>>>>>> fba81104
         return super(EDSSpectrum, self).sum(axis)
 
     def rebin(self, new_shape):
@@ -111,21 +92,12 @@
                    np.array(new_shape_in_array))
         s = super(EDSSpectrum, self).rebin(new_shape)
         # modify time per spectrum
-<<<<<<< HEAD
-        if "SEM.EDS.live_time" in s.metadata:
-            for factor in factors:
-                s.metadata.SEM.EDS.live_time *= factor
-        if "TEM.EDS.live_time" in s.metadata:
-            for factor in factors:
-                s.metadata.TEM.EDS.live_time *= factor
-=======
         if "Acquisition_instrument.SEM.Detector.EDS.live_time" in s.metadata:
             for factor in factors:
                 s.metadata.Acquisition_instrument.SEM.Detector.EDS.live_time *= factor
         if "Acquisition_instrument.TEM.Detector.EDS.live_time" in s.metadata:
             for factor in factors:
                 s.metadata.Acquisition_instrument.TEM.Detector.EDS.live_time *= factor
->>>>>>> fba81104
         return s
 
     def set_elements(self, elements):
@@ -225,13 +197,8 @@
         add_lines, add_elements, set_elements..
 
         """
-<<<<<<< HEAD
-        if "Sample.Xray_lines" in self.metadata:
-            del self.metadata.Sample.Xray_lines
-=======
         if "Sample.xray_lines" in self.metadata:
             del self.metadata.Sample.xray_lines
->>>>>>> fba81104
         self.add_lines(lines=lines,
                        only_one=only_one,
                        only_lines=only_lines)
@@ -247,11 +214,7 @@
         list of elements, ocassionally it might be useful to customize the
         X-ray lines to be use by all functions by default using this method.
         The list of X-ray lines is stored in
-<<<<<<< HEAD
-        `metadata.Sample.Xray_lines`
-=======
         `metadata.Sample.xray_lines`
->>>>>>> fba81104
 
         Parameters
         ----------
@@ -276,13 +239,8 @@
         set_lines, add_elements, set_elements.
 
         """
-<<<<<<< HEAD
-        if "Sample.Xray_lines" in self.metadata:
-            Xray_lines = set(self.metadata.Sample.Xray_lines)
-=======
         if "Sample.xray_lines" in self.metadata:
             xray_lines = set(self.metadata.Sample.xray_lines)
->>>>>>> fba81104
         else:
             xray_lines = set()
         # Define the elements which Xray lines has been customized
@@ -307,11 +265,7 @@
                         print("%s line added," % line)
                     else:
                         print("%s line already in." % line)
-<<<<<<< HEAD
-                    if (elements_db[element]['Xray_energy'][subshell] >
-=======
                     if (elements_db[element]['Atomic_properties']['Xray_lines'][subshell]['energy (keV)'] >
->>>>>>> fba81104
                             end_energy):
                         print("Warning: %s %s is above the data energy range."
                               % (element, subshell))
@@ -334,17 +288,10 @@
         self.add_elements(elements)
         if not hasattr(self.metadata, 'Sample'):
             self.metadata.add_node('Sample')
-<<<<<<< HEAD
-        if "Sample.Xray_lines" in self.metadata:
-            Xray_lines = Xray_lines.union(
-                self.metadata.Sample.Xray_lines)
-        self.metadata.Sample.Xray_lines = sorted(list(Xray_lines))
-=======
         if "Sample.xray_lines" in self.metadata:
             xray_lines = xray_lines.union(
                 self.metadata.Sample.xray_lines)
         self.metadata.Sample.xray_lines = sorted(list(xray_lines))
->>>>>>> fba81104
 
     def _get_lines_from_elements(self,
                                  elements,
@@ -369,18 +316,6 @@
         -------
 
         """
-<<<<<<< HEAD
-        if hasattr(self.metadata, 'SEM') and \
-                hasattr(self.metadata.SEM, 'beam_energy'):
-            beam_energy = self.metadata.SEM.beam_energy
-        elif hasattr(self.metadata, 'TEM') and \
-                hasattr(self.metadata.TEM, 'beam_energy'):
-            beam_energy = self.metadata.TEM.beam_energy
-        else:
-            raise AttributeError(
-                "To use this method the beam energy `TEM.beam_energy` "
-                "or `SEM.beam_energy` must be defined in "
-=======
         if "Acquisition_instrument.SEM.beam_energy" in self.metadata:
             beam_energy = self.metadata.Acquisition_instrument.SEM.beam_energy
         elif "Acquisition_instrument.TEM.beam_energy" in self.metadata:
@@ -389,7 +324,6 @@
             raise AttributeError(
                 "To use this method the beam energy `Acquisition_instrument.TEM.beam_energy` "
                 "or `Acquisition_instrument.SEM.beam_energy` must be defined in "
->>>>>>> fba81104
                 "`metadata`.")
 
         end_energy = self.axes_manager.signal_axes[0].high_value
@@ -402,11 +336,7 @@
             for subshell in elements_db[element]['Atomic_properties']['Xray_lines'].keys():
                 if only_lines and subshell not in only_lines:
                     continue
-<<<<<<< HEAD
-                if (elements_db[element]['Xray_energy'][subshell] <
-=======
                 if (elements_db[element]['Atomic_properties']['Xray_lines'][subshell]['energy (keV)'] <
->>>>>>> fba81104
                         end_energy):
 
                     element_lines.append(element + "_" + subshell)
@@ -414,13 +344,8 @@
             # Choose the best line
                 select_this = -1
                 for i, line in enumerate(element_lines):
-<<<<<<< HEAD
-                    if (elements_db[element]['Xray_energy']
-                            [line.split("_")[1]] < beam_energy / 2):
-=======
                     if (elements_db[element]['Atomic_properties']['Xray_lines']
                             [line.split("_")[1]]['energy (keV)'] < beam_energy / 2):
->>>>>>> fba81104
                         select_this = i
                         break
                 element_lines = [element_lines[select_this], ]
@@ -441,14 +366,6 @@
                             **kwargs):
         """Return the intensity map of selected Xray lines.
 
-<<<<<<< HEAD
-        The intensity maps are computed by integrating the spectrum over the
-        different X-ray lines. The integration window width
-        is calculated from the energy resolution of the detector
-        defined as defined in
-        `self.metadata.SEM.EDS.energy_resolution_MnKa` or
-        `self.metadata.SEM.EDS.energy_resolution_MnKa`.
-=======
         The intensities, the number of X-ray counts, are computed by
         suming the spectrum over the
         different X-ray lines. The sum window width
@@ -456,25 +373,16 @@
         defined as defined in
         `self.metadata.Acquisition_instrument.SEM.Detector.EDS.energy_resolution_MnKa` or
         `self.metadata.Acquisition_instrument.SEM.Detector.EDS.energy_resolution_MnKa`.
->>>>>>> fba81104
-
-
-        Parameters
-        ----------
-
-<<<<<<< HEAD
-        Xray_lines: {None, "best", list of string}
-            If None,
-            if `mapped.parameters.Sample.elements.Xray_lines` contains a
-            list of lines use those.
-            If `mapped.parameters.Sample.elements.Xray_lines` is undefined
-=======
+
+
+        Parameters
+        ----------
+
         xray_lines: {None, "best", list of string}
             If None,
             if `mapped.parameters.Sample.elements.xray_lines` contains a
             list of lines use those.
             If `mapped.parameters.Sample.elements.xray_lines` is undefined
->>>>>>> fba81104
             or empty but `mapped.parameters.Sample.elements` is defined,
             use the same syntax as `add_line` to select a subset of lines
             for the operation.
@@ -514,19 +422,11 @@
 
         """
 
-<<<<<<< HEAD
-        if Xray_lines is None:
-            if 'Sample.Xray_lines' in self.metadata:
-                Xray_lines = self.metadata.Sample.Xray_lines
-            elif 'Sample.elements' in self.metadata:
-                Xray_lines = self._get_lines_from_elements(
-=======
         if xray_lines is None:
             if 'Sample.xray_lines' in self.metadata:
                 xray_lines = self.metadata.Sample.xray_lines
             elif 'Sample.elements' in self.metadata:
                 xray_lines = self._get_lines_from_elements(
->>>>>>> fba81104
                     self.metadata.Sample.elements,
                     only_one=only_one,
                     only_lines=only_lines)
@@ -534,17 +434,10 @@
                 raise ValueError(
                     "Not X-ray line, set them with `add_elements`")
 
-<<<<<<< HEAD
-        if self.metadata.signal_type == 'EDS_SEM':
-            FWHM_MnKa = self.metadata.SEM.EDS.energy_resolution_MnKa
-        elif self.metadata.signal_type == 'EDS_TEM':
-            FWHM_MnKa = self.metadata.TEM.EDS.energy_resolution_MnKa
-=======
         if self.metadata.Signal.signal_type == 'EDS_SEM':
             FWHM_MnKa = self.metadata.Acquisition_instrument.SEM.Detector.EDS.energy_resolution_MnKa
         elif self.metadata.Signal.signal_type == 'EDS_TEM':
             FWHM_MnKa = self.metadata.Acquisition_instrument.TEM.Detector.EDS.energy_resolution_MnKa
->>>>>>> fba81104
         else:
             raise NotImplementedError(
                 "This method only works for EDS_TEM or EDS_SEM signals. "
@@ -554,16 +447,6 @@
         intensities = []
         # test 1D Spectrum (0D problem)
             #signal_to_index = self.axes_manager.navigation_dimension - 2
-<<<<<<< HEAD
-        for Xray_line in Xray_lines:
-            element, line = utils_eds._get_element_and_line(Xray_line)
-            line_energy = elements_db[element]['Xray_energy'][line]
-            line_FWHM = utils_eds.get_FWHM_at_Energy(FWHM_MnKa, line_energy)
-            det = integration_window_factor * line_FWHM / 2.
-            img = self[..., line_energy - det:line_energy + det
-                       ].integrate_simpson(-1)
-            img.metadata.title = (
-=======
         for Xray_line in xray_lines:
             element, line = utils_eds._get_element_and_line(Xray_line)
             line_energy = elements_db[element]['Atomic_properties']['Xray_lines'][
@@ -573,16 +456,11 @@
             img = self[..., line_energy - det:line_energy + det
                        ].integrate1D(-1)
             img.metadata.General.title = (
->>>>>>> fba81104
                 'Intensity of %s at %.2f %s from %s' %
                 (Xray_line,
                  line_energy,
                  self.axes_manager.signal_axes[0].units,
-<<<<<<< HEAD
-                 self.metadata.title))
-=======
                  self.metadata.General.title))
->>>>>>> fba81104
             if img.axes_manager.navigation_dimension >= 2:
                 img = img.as_image([0, 1])
             elif img.axes_manager.navigation_dimension == 1:
@@ -603,11 +481,7 @@
 
         TOA is the angle with which the X-rays leave the surface towards
         the detector. Parameters are read in 'SEM.tilt_stage',
-<<<<<<< HEAD
-        'SEM.EDS.azimuth_angle' and 'SEM.EDS.elevation_angle'
-=======
         'Acquisition_instrument.SEM.Detector.EDS.azimuth_angle' and 'SEM.Detector.EDS.elevation_angle'
->>>>>>> fba81104
          in 'metadata'.
 
         Returns
@@ -622,16 +496,6 @@
         -----
         Defined by M. Schaffer et al., Ultramicroscopy 107(8), pp 587-597 (2007)
         """
-<<<<<<< HEAD
-        if self.metadata.signal_type == 'EDS_SEM':
-            mp = self.metadata.SEM
-        elif self.metadata.signal_type == 'EDS_TEM':
-            mp = self.metadata.TEM
-
-        tilt_stage = mp.tilt_stage
-        azimuth_angle = mp.EDS.azimuth_angle
-        elevation_angle = mp.EDS.elevation_angle
-=======
         if self.metadata.Signal.signal_type == 'EDS_SEM':
             mp = self.metadata.Acquisition_instrument.SEM
         elif self.metadata.Signal.signal_type == 'EDS_TEM':
@@ -640,7 +504,6 @@
         tilt_stage = mp.tilt_stage
         azimuth_angle = mp.Detector.EDS.azimuth_angle
         elevation_angle = mp.Detector.EDS.elevation_angle
->>>>>>> fba81104
 
         TOA = utils.eds.take_off_angle(tilt_stage, azimuth_angle,
                                        elevation_angle)
