--- conflicted
+++ resolved
@@ -30,17 +30,12 @@
     def __init__(self, *args, **kwards):
         EDSSpectrum.__init__(self, *args, **kwards)
         # Attributes defaults
-<<<<<<< HEAD
-        if hasattr(self.metadata, 'SEM.EDS') == False:
-            self._load_from_TEM_param()
-=======
         if 'Acquisition_instrument.SEM.Detector.EDS' not in self.metadata:
             if 'Acquisition_instrument.TEM' in self.metadata:
                 self.metadata.set_item(
                     "Acquisition_instrument.SEM",
                     self.metadata.Acquisition_instrument.TEM)
                 del self.metadata.Acquisition_instrument.TEM
->>>>>>> fba81104
         self._set_default_param()
 
     def get_calibration_from(self, ref, nb_pix=1):
@@ -69,25 +64,6 @@
         ax_m.offset = ax_ref.offset
 
         # Setup metadata
-<<<<<<< HEAD
-        if hasattr(ref.metadata, 'SEM'):
-            mp_ref = ref.metadata.SEM
-        elif hasattr(ref.metadata, 'TEM'):
-            mp_ref = ref.metadata.TEM
-        else:
-            raise ValueError("The reference has no metadata.TEM"
-                             "\n nor metadata.SEM ")
-
-        mp = self.metadata
-
-        mp.SEM = mp_ref.deepcopy()
-
-        if hasattr(mp_ref.EDS, 'live_time'):
-            mp.SEM.EDS.live_time = mp_ref.EDS.live_time / nb_pix
-
-    def _load_from_TEM_param(self):
-        """Transfer metadata.TEM to metadata.SEM
-=======
         if 'Acquisition_instrument.SEM' in ref.metadata:
             mp_ref = ref.metadata.Acquisition_instrument.SEM
         elif 'Acquisition_instrument.TEM' in ref.metadata:
@@ -106,23 +82,10 @@
 
     def _load_from_TEM_param(self):
         """Transfer metadata.Acquisition_instrument.TEM to metadata.Acquisition_instrument.SEM
->>>>>>> fba81104
 
         """
 
         mp = self.metadata
-<<<<<<< HEAD
-        if mp.has_item('SEM') is False:
-            mp.add_node('SEM')
-        if mp.has_item('SEM.EDS') is False:
-            mp.SEM.add_node('EDS')
-        mp.signal_type = 'EDS_SEM'
-
-        # Transfer
-        if hasattr(mp, 'TEM'):
-            mp.SEM = mp.TEM
-            del mp.__dict__['TEM']
-=======
         if mp.has_item('Acquisition_instrument.SEM') is False:
             mp.add_node('Acquisition_instrument.SEM')
         if mp.has_item('Acquisition_instrument.SEM.Detector.EDS') is False:
@@ -133,26 +96,12 @@
         if 'Acquisition_instrument.TEM' in mp:
             mp.Acquisition_instrument.SEM = mp.Acquisition_instrument.TEM
             del mp.Acquisition_instrument.TEM
->>>>>>> fba81104
 
     def _set_default_param(self):
         """Set to value to default (defined in preferences)
 
         """
         mp = self.metadata
-<<<<<<< HEAD
-        if hasattr(mp.SEM, 'tilt_stage') is False:
-            mp.SEM.tilt_stage = preferences.EDS.eds_tilt_stage
-        if hasattr(mp.SEM.EDS, 'elevation_angle') is False:
-            mp.SEM.EDS.elevation_angle = preferences.EDS.eds_detector_elevation
-        if hasattr(mp.SEM.EDS, 'energy_resolution_MnKa') is False:
-            mp.SEM.EDS.energy_resolution_MnKa = preferences.EDS.eds_mn_ka
-        if hasattr(mp.SEM.EDS, 'azimuth_angle') is False:
-            mp.SEM.EDS.azimuth_angle = preferences.EDS.eds_detector_azimuth
-
-    def set_microscope_parameters(self, beam_energy=None, live_time=None,
-                                  tilt_stage=None, azimuth_angle=None, elevation_angle=None,
-=======
         if "Acquisition_instrument.SEM.tilt_stage" not in mp:
             mp.set_item(
                 "Acquisition_instrument.SEM.tilt_stage",
@@ -176,7 +125,6 @@
                                   tilt_stage=None,
                                   azimuth_angle=None,
                                   elevation_angle=None,
->>>>>>> fba81104
                                   energy_resolution_MnKa=None):
         """Set the microscope parameters that are necessary to quantify
         the spectrum.
@@ -188,21 +136,6 @@
         ----------
         beam_energy: float
             The energy of the electron beam in keV
-<<<<<<< HEAD
-
-        live_time : float
-            In second
-
-        tilt_stage : float
-            In degree
-
-        azimuth_angle : float
-            In degree
-
-        elevation_angle : float
-            In degree
-
-=======
         live_time : float
             In second
         tilt_stage : float
@@ -211,16 +144,11 @@
             In degree
         elevation_angle : float
             In degree
->>>>>>> fba81104
         energy_resolution_MnKa : float
             In eV
 
         """
-<<<<<<< HEAD
-        mp_mic = self.metadata.SEM
-=======
         md = self.metadata
->>>>>>> fba81104
 
         if beam_energy is not None:
             md.set_item("Acquisition_instrument.SEM.beam_energy", beam_energy)
@@ -239,38 +167,23 @@
                 "Acquisition_instrument.SEM.Detector.EDS.elevation_angle",
                 elevation_angle)
         if energy_resolution_MnKa is not None:
-<<<<<<< HEAD
-            mp_mic.EDS.energy_resolution_MnKa = energy_resolution_MnKa
-
-        self._set_microscope_parameters()
-=======
             md.set_item(
                 "Acquisition_instrument.SEM.Detector.EDS.energy_resolution_MnKa",
                 energy_resolution_MnKa)
 
         self._are_microscope_parameters_missing()
->>>>>>> fba81104
 
     @only_interactive
     def _set_microscope_parameters(self):
         from hyperspy.gui.eds import SEMParametersUI
         tem_par = SEMParametersUI()
         mapping = {
-<<<<<<< HEAD
-            'SEM.beam_energy': 'tem_par.beam_energy',
-            'SEM.tilt_stage': 'tem_par.tilt_stage',
-            'SEM.EDS.live_time': 'tem_par.live_time',
-            'SEM.EDS.azimuth_angle': 'tem_par.azimuth_angle',
-            'SEM.EDS.elevation_angle': 'tem_par.elevation_angle',
-            'SEM.EDS.energy_resolution_MnKa': 'tem_par.energy_resolution_MnKa', }
-=======
             'Acquisition_instrument.SEM.beam_energy': 'tem_par.beam_energy',
             'Acquisition_instrument.SEM.tilt_stage': 'tem_par.tilt_stage',
             'Acquisition_instrument.SEM.Detector.EDS.live_time': 'tem_par.live_time',
             'Acquisition_instrument.SEM.Detector.EDS.azimuth_angle': 'tem_par.azimuth_angle',
             'Acquisition_instrument.SEM.Detector.EDS.elevation_angle': 'tem_par.elevation_angle',
             'Acquisition_instrument.SEM.Detector.EDS.energy_resolution_MnKa': 'tem_par.energy_resolution_MnKa', }
->>>>>>> fba81104
 
         for key, value in mapping.iteritems():
             if self.metadata.has_item(key):
@@ -278,18 +191,6 @@
         tem_par.edit_traits()
 
         mapping = {
-<<<<<<< HEAD
-            'SEM.beam_energy': tem_par.beam_energy,
-            'SEM.tilt_stage': tem_par.tilt_stage,
-            'SEM.EDS.live_time': tem_par.live_time,
-            'SEM.EDS.azimuth_angle': tem_par.azimuth_angle,
-            'SEM.EDS.elevation_angle': tem_par.elevation_angle,
-            'SEM.EDS.energy_resolution_MnKa': tem_par.energy_resolution_MnKa, }
-
-        for key, value in mapping.iteritems():
-            if value != t.Undefined:
-                exec('self.metadata.%s = %s' % (key, value))
-=======
             'Acquisition_instrument.SEM.beam_energy': tem_par.beam_energy,
             'Acquisition_instrument.SEM.tilt_stage': tem_par.tilt_stage,
             'Acquisition_instrument.SEM.Detector.EDS.live_time': tem_par.live_time,
@@ -300,7 +201,6 @@
         for key, value in mapping.iteritems():
             if value != t.Undefined:
                 self.metadata.set_item(key, value)
->>>>>>> fba81104
         self._are_microscope_parameters_missing()
 
     def _are_microscope_parameters_missing(self):
@@ -311,13 +211,8 @@
         """
         import hyperspy.gui.messages as messagesui
         must_exist = (
-<<<<<<< HEAD
-            'SEM.beam_energy',
-            'SEM.EDS.live_time', )
-=======
             'Acquisition_instrument.SEM.beam_energy',
             'Acquisition_instrument.SEM.Detector.EDS.live_time', )
->>>>>>> fba81104
 
         missing_parameters = []
         for item in must_exist:
