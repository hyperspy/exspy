# -*- coding: utf-8 -*-
# Copyright 2007-2016 The HyperSpy developers
#
# This file is part of  HyperSpy.
#
#  HyperSpy is free software: you can redistribute it and/or modify
# it under the terms of the GNU General Public License as published by
# the Free Software Foundation, either version 3 of the License, or
# (at your option) any later version.
#
#  HyperSpy is distributed in the hope that it will be useful,
# but WITHOUT ANY WARRANTY; without even the implied warranty of
# MERCHANTABILITY or FITNESS FOR A PARTICULAR PURPOSE.  See the
# GNU General Public License for more details.
#
# You should have received a copy of the GNU General Public License
# along with  HyperSpy.  If not, see <http://www.gnu.org/licenses/>.


import warnings
import logging

import traits.api as t
import numpy as np
from scipy import constants

from hyperspy.signal import BaseSetMetadataItems
from hyperspy import utils
from hyperspy._signals.eds import (EDSSpectrum, LazyEDSSpectrum)
from hyperspy.defaults_parser import preferences
from hyperspy.misc.eds import utils as utils_eds
from hyperspy.ui_registry import add_gui_method, DISPLAY_DT, TOOLKIT_DT

_logger = logging.getLogger(__name__)


@add_gui_method(toolkey="hyperspy.microscope_parameters_EDS_TEM")
class EDSTEMParametersUI(BaseSetMetadataItems):
    beam_energy = t.Float(t.Undefined,
                          label='Beam energy (keV)')
    real_time = t.Float(t.Undefined,
                        label='Real time (s)')
    tilt_stage = t.Float(t.Undefined,
                         label='Stage tilt (degree)')
    live_time = t.Float(t.Undefined,
                        label='Live time (s)')
    probe_area = t.Float(t.Undefined,
                         label='Beam/probe area (nm\xB2)')
    azimuth_angle = t.Float(t.Undefined,
                            label='Azimuth angle (degree)')
    elevation_angle = t.Float(t.Undefined,
                              label='Elevation angle (degree)')
    energy_resolution_MnKa = t.Float(t.Undefined,
                                     label='Energy resolution MnKa (eV)')
    beam_current = t.Float(t.Undefined,
                           label='Beam current (nA)')
    mapping = {
        'Acquisition_instrument.TEM.beam_energy': 'beam_energy',
        'Acquisition_instrument.TEM.Stage.tilt_alpha': 'tilt_stage',
        'Acquisition_instrument.TEM.Detector.EDS.live_time': 'live_time',
        'Acquisition_instrument.TEM.Detector.EDS.azimuth_angle':
        'azimuth_angle',
        'Acquisition_instrument.TEM.Detector.EDS.elevation_angle':
        'elevation_angle',
        'Acquisition_instrument.TEM.Detector.EDS.energy_resolution_MnKa':
        'energy_resolution_MnKa',
        'Acquisition_instrument.TEM.beam_current':
        'beam_current',
        'Acquisition_instrument.TEM.probe_area':
        'probe_area',
        'Acquisition_instrument.TEM.Detector.EDS.real_time':
        'real_time', }


class EDSTEM_mixin:

    _signal_type = "EDS_TEM"

    def __init__(self, *args, **kwards):
        super().__init__(*args, **kwards)
        # Attributes defaults
        if 'Acquisition_instrument.TEM.Detector.EDS' not in self.metadata:
            if 'Acquisition_instrument.SEM.Detector.EDS' in self.metadata:
                self.metadata.set_item(
                    "Acquisition_instrument.TEM",
                    self.metadata.Acquisition_instrument.SEM)
                del self.metadata.Acquisition_instrument.SEM
        self._set_default_param()

    def _set_default_param(self):
        """Set to value to default (defined in preferences)
        """

        mp = self.metadata
        mp.Signal.signal_type = "EDS_TEM"

        mp = self.metadata
        if "Acquisition_instrument.TEM.Stage.tilt_alpha" not in mp:
            mp.set_item(
                "Acquisition_instrument.TEM.Stage.tilt_alpha",
                preferences.EDS.eds_tilt_stage)
        if "Acquisition_instrument.TEM.Detector.EDS.elevation_angle" not in mp:
            mp.set_item(
                "Acquisition_instrument.TEM.Detector.EDS.elevation_angle",
                preferences.EDS.eds_detector_elevation)
        if "Acquisition_instrument.TEM.Detector.EDS.energy_resolution_MnKa"\
                not in mp:
            mp.set_item("Acquisition_instrument.TEM.Detector.EDS." +
                        "energy_resolution_MnKa",
                        preferences.EDS.eds_mn_ka)
        if "Acquisition_instrument.TEM.Detector.EDS.azimuth_angle" not in mp:
            mp.set_item(
                "Acquisition_instrument.TEM.Detector.EDS.azimuth_angle",
                preferences.EDS.eds_detector_azimuth)

    def set_microscope_parameters(self,
                                  beam_energy=None,
                                  live_time=None,
                                  tilt_stage=None,
                                  azimuth_angle=None,
                                  elevation_angle=None,
                                  energy_resolution_MnKa=None,
                                  beam_current=None,
                                  probe_area=None,
                                  real_time=None,
                                  display=True,
                                  toolkit=None):
        if set([beam_energy, live_time, tilt_stage, azimuth_angle,
                elevation_angle, energy_resolution_MnKa, beam_current,
                probe_area, real_time]) == {None}:
            tem_par = EDSTEMParametersUI(self)
            return tem_par.gui(display=display, toolkit=toolkit)
        md = self.metadata

        if beam_energy is not None:
            md.set_item("Acquisition_instrument.TEM.beam_energy ", beam_energy)
        if live_time is not None:
            md.set_item(
                "Acquisition_instrument.TEM.Detector.EDS.live_time",
                live_time)
        if tilt_stage is not None:
            md.set_item(
                "Acquisition_instrument.TEM.Stage.tilt_alpha",
                tilt_stage)
        if azimuth_angle is not None:
            md.set_item(
                "Acquisition_instrument.TEM.Detector.EDS.azimuth_angle",
                azimuth_angle)
        if elevation_angle is not None:
            md.set_item(
                "Acquisition_instrument.TEM.Detector.EDS.elevation_angle",
                elevation_angle)
        if energy_resolution_MnKa is not None:
            md.set_item(
                "Acquisition_instrument.TEM.Detector.EDS." +
                "energy_resolution_MnKa",
                energy_resolution_MnKa)
        if beam_current is not None:
            md.set_item(
                "Acquisition_instrument.TEM.beam_current",
                beam_current)
        if probe_area is not None:
            md.set_item(
                "Acquisition_instrument.TEM.probe_area",
                probe_area)
        if real_time is not None:
            md.set_item(
                "Acquisition_instrument.TEM.Detector.EDS.real_time",
                real_time)

    set_microscope_parameters.__doc__ = \
        """
        Set the microscope parameters.

        If no arguments are given, raises an interactive mode to fill
        the values.

        Parameters
        ----------
        beam_energy: float
            The energy of the electron beam in keV
        live_time : float
            In seconds
        tilt_stage : float
            In degree
        azimuth_angle : float
            In degree
        elevation_angle : float
            In degree
        energy_resolution_MnKa : float
            In eV
        beam_current: float
            In nA
        probe_area: float
            In nm\xB2
        real_time: float
            In seconds
        {}
        {}

        Examples
        --------
        >>> s = hs.datasets.example_signals.EDS_TEM_Spectrum()
        >>> print(s.metadata.Acquisition_instrument.
        >>>       TEM.Detector.EDS.energy_resolution_MnKa)
        >>> s.set_microscope_parameters(energy_resolution_MnKa=135.)
        >>> print(s.metadata.Acquisition_instrument.
        >>>       TEM.Detector.EDS.energy_resolution_MnKa)
        133.312296
        135.0

        """.format(DISPLAY_DT, TOOLKIT_DT)

    def _are_microscope_parameters_missing(self):
        """Check if the EDS parameters necessary for quantification
        are defined in metadata. Raise in interactive mode
         an UI item to fill or change the values"""
        must_exist = (
            'Acquisition_instrument.TEM.beam_energy',
            'Acquisition_instrument.TEM.Detector.EDS.live_time',)

        missing_parameters = []
        for item in must_exist:
            exists = self.metadata.has_item(item)
            if exists is False:
                missing_parameters.append(item)
        if missing_parameters:
            _logger.info("Missing parameters {}".format(missing_parameters))
            return True
        else:
            return False

    def get_calibration_from(self, ref, nb_pix=1):
        """Copy the calibration and all metadata of a reference.

        Primary use: To add a calibration to ripple file from INCA
        software

        Parameters
        ----------
        ref : signal
            The reference contains the calibration in its
            metadata
        nb_pix : int
            The live time (real time corrected from the "dead time")
            is divided by the number of pixel (spectrums), giving an
            average live time.

        Examples
        --------
        >>> ref = hs.datasets.example_signals.EDS_TEM_Spectrum()
        >>> s = hs.signals.EDSTEMSpectrum(
        >>>     hs.datasets.example_signals.EDS_TEM_Spectrum().data)
        >>> print(s.axes_manager[0].scale)
        >>> s.get_calibration_from(ref)
        >>> print(s.axes_manager[0].scale)
        1.0
        0.020028

        """

        self.original_metadata = ref.original_metadata.deepcopy()
        # Setup the axes_manager
        ax_m = self.axes_manager.signal_axes[0]
        ax_ref = ref.axes_manager.signal_axes[0]
        ax_m.scale = ax_ref.scale
        ax_m.units = ax_ref.units
        ax_m.offset = ax_ref.offset

        # Setup metadata
        if 'Acquisition_instrument.TEM' in ref.metadata:
            mp_ref = ref.metadata.Acquisition_instrument.TEM
        elif 'Acquisition_instrument.SEM' in ref.metadata:
            mp_ref = ref.metadata.Acquisition_instrument.SEM
        else:
            raise ValueError("The reference has no metadata "
                             "'Acquisition_instrument.TEM '"
                             "or 'metadata.Acquisition_instrument.SEM'.")

        mp = self.metadata
        mp.Acquisition_instrument.TEM = mp_ref.deepcopy()
        if mp_ref.has_item("Detector.EDS.live_time"):
            mp.Acquisition_instrument.TEM.Detector.EDS.live_time = \
                mp_ref.Detector.EDS.live_time / nb_pix

    def quantification(self,
                       intensities,
                       method,
                       factors,
                       composition_units='atomic',
                       absorption_correction = False,
                       tilt_stage=0,
                       take_off_angle='auto',
                       mass_thickness='auto',
                       conv_crit = 0.5,
                       navigation_mask=1.0,
                       closing=True,
                       plot_result=False,
                       **kwargs):
        """
        Absorption corrected quantification using Cliff-Lorimer, the zeta-factor
        method, or ionization cross sections. The function iterates through
        quantification function until two successive interations don't change
        the final composition by a defined percentage critera (0.5% by default).

        Parameters
        ----------
        intensities: list of signal
            the intensitiy for each X-ray lines.
        method: {'CL', 'zeta', 'cross_section'}
            Set the quantification method: Cliff-Lorimer, zeta-factor, or
            ionization cross sections.
        factors: list of float
            The list of kfactors, zeta-factors or cross sections in same order
            as intensities. Note that intensities provided by Hyperspy are
            sorted by the alphabetical order of the X-ray lines.
            eg. factors =[0.982, 1.32, 1.60] for ['Al_Ka', 'Cr_Ka', 'Ni_Ka'].
        composition_units: {'atomic', 'atomic'}
            The quantification returns the composition in atomic percent by
            default, but can also return weight percent if specified.
        absorption_correction: {'False', True} bool
            Specify whether or not an absorption correction should be applied.
            'False' by default so absorption will not be applied unless
            specfied.
        tilt_stage : the sample holder tilt stage, used to calculate the
            absorption pathways (in degrees).
        mass_thickness: {'auto'}
            mass_thickness in ***find out units*** (can be a single value or
            have the same navigation dimension as the signal).
            NB: Must be specified for 'CL' method, for 'zeta' or 'cross_section'
            methods, first quantification step provides a mass_thickness
            internally during quantification.
        conv_crit: The convergence criterium defined as the percentage
            difference between 2 successive iterations. 0.5% by default.
        navigation_mask : None or float or signal
            The navigation locations marked as True are not used in the
            quantification. If int is given the vacuum_mask method is used to
            generate a mask with the int value as threhsold.
            Else provides a signal with the navigation shape.
        closing: bool
            If true, applied a morphologic closing to the mask obtained by
            vacuum_mask.
        plot_result : bool
            If True, plot the calculated composition. If the current
            object is a single spectrum it prints the result instead.
        kwargs
            The extra keyword arguments are passed to plot.

        Returns
        ------
        A list of quantified elemental maps (signal) giving the composition of
        the sample in weight or atomic percent with absorption correciton taken
        into account based on the sample thickness estimate provided.

        If the method is 'zeta' this function also returns the mass thickness
        profile for the data.

        If the method is 'cross_section' this function also returns the atom
        counts for each element.

        Examples
        --------
        >>> s = hs.datasets.example_signals.EDS_TEM_Spectrum()
        >>> s.add_lines()
        >>> kfactors = [1.450226, 5.075602] #For Fe Ka and Pt La
        >>> bw = s.estimate_background_windows(line_width=[5.0, 2.0])
        >>> s.plot(background_windows=bw)
        >>> intensities = s.get_lines_intensity(background_windows=bw)
        >>> res = s.quantification(intensities, kfactors, plot_result=True,
        >>>                        composition_units='atomic')
        Fe (Fe_Ka): Composition = 15.41 atomic percent
        Pt (Pt_La): Composition = 84.59 atomic percent

        See also
        --------
        vacuum_mask
        """
        if isinstance(navigation_mask, float):
            navigation_mask = self.vacuum_mask(navigation_mask, closing).data
        elif navigation_mask is not None:
            navigation_mask = navigation_mask.data

        xray_lines = [intensity.metadata.Sample.xray_lines[0] for intensity in intensities]

        composition = utils.stack(intensities, lazy=False)
<<<<<<< HEAD
        if take_off_angle == 'auto':
            toa = self.get_take_off_angle()
        else:
            toa = take_off_angle
=======
>>>>>>> bc746631

        if method == 'CL':
            
            composition.data = utils_eds.quantification_cliff_lorimer(
                composition.data, kfactors=factors,
                mask=navigation_mask) * 100.

        elif method == 'zeta':
<<<<<<< HEAD
            int_stack = utils.stack(intensities)

            comp_old = utils.stack(intensities)
            comp_old.data = np.zeros_like(comp_old.data)

            abs_corr = None # initial

            it = 0
            MAX_ITERATIONS = 30

            while True:
                results = utils_eds.quantification_zeta_factor(
                    int_stack.data,
                    zfactors=factors,
                    dose=self._get_dose(method),
                    absorption_correction=abs_corr)
                composition.data = results[0] * 100.
                mass_thickness = intensities[0].deepcopy()
                mass_thickness.data = results[1]

                res_max = np.max((composition - comp_old).data)

                if not absorption_correction or res_max < (conv_crit/100):
                    break
                elif it >= MAX_ITERATIONS:
                    raise Exception('Absorption correction failed as solution '
                                    'did not converge after %d iterations'
                                    % (MAX_ITERATIONS))

                comp_old.data = composition.data
                abs_corr = utils_eds.get_abs_corr_zeta(composition.split(),
                                                       mass_thickness,
                                                       toa)

            mass_thickness.metadata.General.title = 'Mass thickness'
        elif method == 'cross_section':
            int_stack = utils.stack(intensities)

            comp_old = utils.stack(intensities)
            comp_old.data = np.zeros_like(comp_old.data)

            abs_corr = None # initial

            it = 0
            MAX_ITERATIONS = 30

            while True:
                results = utils_eds.quantification_cross_section(
                    int_stack.data,
                    cross_sections=factors,
                    dose=self._get_dose(method, **kwargs),
                    absorption_correction=abs_corr)
                composition.data = results[0] * 100.
                number_of_atoms = composition._deepcopy_with_new_data(results[1])

                res_max = np.max((composition - comp_old).data)

                if not absorption_correction or res_max < (conv_crit/100):
                    break
                elif it >= MAX_ITERATIONS:
                    raise Exception('Absorption correction failed as solution '
                                    'did not converge after %d iterations'
                                    % (MAX_ITERATIONS))

                comp_old.data = composition.data
                abs_corr = _get_abs_corr_cross_section(composition.split(),
                                                       number_of_atoms,
                                                       toa)

=======
            results = utils_eds.quantification_zeta_factor(
                composition.data, zfactors=factors,
                dose=self._get_dose(method, **kwargs),
                absorption_correction=None)
            composition.data = results[0] * 100.
            mass_thickness = intensities[0].deepcopy()
            mass_thickness.data = results[1]
            mass_thickness.metadata.General.title = 'Mass thickness'
        elif method == 'cross_section':
            results = utils_eds.quantification_cross_section(
                composition.data,
                cross_sections=factors,
                dose=self._get_dose(method, **kwargs),
                absorption_correction=None)
>>>>>>> bc746631
            composition.data = results[0] * 100
            number_of_atoms = composition._deepcopy_with_new_data(results[1])
            number_of_atoms = number_of_atoms.split()
        else:
            raise ValueError('Please specify method for quantification,'
                             'as \'CL\', \'zeta\' or \'cross_section\'')

        composition = composition.split()
        if composition_units == 'atomic':
            if method != 'cross_section':
                composition = utils.material.weight_to_atomic(composition)
        else:
            if method == 'cross_section':
                composition = utils.material.atomic_to_weight(composition)
        for i, xray_line in enumerate(xray_lines):
            element, line = utils_eds._get_element_and_line(xray_line)
            composition[i].metadata.General.title = composition_units + \
                ' percent of ' + element
            composition[i].metadata.set_item("Sample.elements", ([element]))
            composition[i].metadata.set_item(
                "Sample.xray_lines", ([xray_line]))
            if plot_result and \
                    composition[i].axes_manager.navigation_size == 1:
                print("%s (%s): Composition = %.2f %s percent"
                      % (element, xray_line, composition[i].data,
                         composition_units))
        if method == 'cross_section':
            for i, xray_line in enumerate(xray_lines):
                element, line = utils_eds._get_element_and_line(xray_line)
                number_of_atoms[i].metadata.General.title = \
                    'atom counts of ' + element
                number_of_atoms[i].metadata.set_item("Sample.elements",
                                                     ([element]))
                number_of_atoms[i].metadata.set_item(
                    "Sample.xray_lines", ([xray_line]))
        if plot_result and composition[i].axes_manager.navigation_size != 1:
            utils.plot.plot_signals(composition, **kwargs)
        if method == 'zeta':
            self.metadata.set_item("Sample.mass_thickness", mass_thickness)
            return composition, mass_thickness
        elif method == 'cross_section':
            return composition, number_of_atoms
        elif method == 'CL':
            return composition
        else:
            raise ValueError('Please specify method for quantification, as \
            ''CL\', \'zeta\' or \'cross_section\'')


    def vacuum_mask(self, threshold=1.0, closing=True, opening=False):
        """
        Generate mask of the vacuum region

        Parameters
        ----------
        threshold: float
            For a given pixel, maximum value in the energy axis below which the
            pixel is considered as vacuum.
        closing: bool
            If true, applied a morphologic closing to the mask
        opnening: bool
            If true, applied a morphologic opening to the mask

        Examples
        --------
        >>> # Simulate a spectrum image with vacuum region
        >>> s = hs.datasets.example_signals.EDS_TEM_Spectrum()
        >>> s_vac = hs.signals.BaseSignal(
                np.ones_like(s.data, dtype=float))*0.005
        >>> s_vac.add_poissonian_noise()
        >>> si = hs.stack([s]*3 + [s_vac])
        >>> si.vacuum_mask().data
        array([False, False, False,  True], dtype=bool)

        Return
        ------
        mask: signal
            The mask of the region
        """
        from scipy.ndimage.morphology import binary_dilation, binary_erosion
        mask = (self.max(-1) <= threshold)
        if closing:
            mask.data = binary_dilation(mask.data, border_value=0)
            mask.data = binary_erosion(mask.data, border_value=1)
        if opening:
            mask.data = binary_erosion(mask.data, border_value=1)
            mask.data = binary_dilation(mask.data, border_value=0)
        return mask

    def decomposition(self,
                      normalize_poissonian_noise=True,
                      navigation_mask=1.0,
                      closing=True,
                      *args,
                      **kwargs):
        """
        Decomposition with a choice of algorithms

        The results are stored in self.learning_results

        Parameters
        ----------
        normalize_poissonian_noise : bool
            If True, scale the SI to normalize Poissonian noise
        navigation_mask : None or float or boolean numpy array
            The navigation locations marked as True are not used in the
            decomposition. If float is given the vacuum_mask method is used to
            generate a mask with the float value as threshold.
        closing: bool
            If true, applied a morphologic closing to the maks obtained by
            vacuum_mask.
        algorithm : 'svd' | 'fast_svd' | 'mlpca' | 'fast_mlpca' | 'nmf' |
            'sparse_pca' | 'mini_batch_sparse_pca'
        output_dimension : None or int
            number of components to keep/calculate
        centre : None | 'variables' | 'trials'
            If None no centring is applied. If 'variable' the centring will be
            performed in the variable axis. If 'trials', the centring will be
            performed in the 'trials' axis. It only has effect when using the
            svd or fast_svd algorithms
        auto_transpose : bool
            If True, automatically transposes the data to boost performance.
            Only has effect when using the svd of fast_svd algorithms.
        signal_mask : boolean numpy array
            The signal locations marked as True are not used in the
            decomposition.
        var_array : numpy array
            Array of variance for the maximum likelihood PCA algorithm
        var_func : function or numpy array
            If function, it will apply it to the dataset to obtain the
            var_array. Alternatively, it can a an array with the coefficients
            of a polynomial.
        polyfit :
        reproject : None | signal | navigation | both
            If not None, the results of the decomposition will be projected in
            the selected masked area.

        Examples
        --------
        >>> s = hs.datasets.example_signals.EDS_TEM_Spectrum()
        >>> si = hs.stack([s]*3)
        >>> si.change_dtype(float)
        >>> si.decomposition()

        See also
        --------
        vacuum_mask
        """
        if isinstance(navigation_mask, float):
            navigation_mask = self.vacuum_mask(navigation_mask, closing).data
        super().decomposition(
            normalize_poissonian_noise=normalize_poissonian_noise,
            navigation_mask=navigation_mask, *args, **kwargs)
        self.learning_results.loadings = np.nan_to_num(
            self.learning_results.loadings)

    def create_model(self, auto_background=True, auto_add_lines=True,
                     *args, **kwargs):
        """Create a model for the current TEM EDS data.

        Parameters
        ----------
        auto_background : boolean, default True
            If True, adds automatically a polynomial order 6 to the model,
            using the edsmodel.add_polynomial_background method.
        auto_add_lines : boolean, default True
            If True, automatically add Gaussians for all X-rays generated in
            the energy range by an element using the edsmodel.add_family_lines
            method.
        dictionary : {None, dict}, optional
            A dictionary to be used to recreate a model. Usually generated
            using :meth:`hyperspy.model.as_dictionary`

        Returns
        -------

        model : `EDSTEMModel` instance.

        """
        from hyperspy.models.edstemmodel import EDSTEMModel
        model = EDSTEMModel(self,
                            auto_background=auto_background,
                            auto_add_lines=auto_add_lines,
                            *args, **kwargs)
        return model

    def _get_dose(self, method, beam_current='auto', live_time='auto',
                  probe_area='auto', navigation_axes=None, **kwargs):
        """
        Calculates the total electron dose for the zeta-factor or cross section
        methods of quantification.

        Input given by i*t*N, i the current, t the
        acquisition time, and N the number of electron by unit electric charge.

        Parameters
        ----------
        method : 'zeta' or 'cross_section'
            If 'zeta', the dose is given by i*t*N
            If 'cross section', the dose is given by i*t*N/A
            where i is the beam current, t is the acquistion time,
            N is the number of electrons per unit charge (1/e) and
            A is the illuminated beam area or pixel area.
        beam_current: float
            Probe current in nA
        live_time: float
            Acquisiton time in s, compensated for the dead time of the detector.
        probe_area: float or 'auto'
            The illumination area of the electron beam in nm².
            If 'auto' the value is extracted from the scale axes_manager.
            Therefore we assume the probe is oversampling such that
            the illumination area can be approximated to the pixel area of the
            spectrum image.
        navigation_axes : None or list of axis
            Define which navigation axes to compute the illumination area.
            Only necessary with method='cross_section' and probe_area='auto'
            when the navigation dimension differs from the dimension intended
            to be measured.

        Returns
        --------
        Dose in electrons (zeta factor) or electrons per nm² (cross_section)

        See also
        --------
        set_microscope_parameters
        """

        parameters = self.metadata.Acquisition_instrument.TEM

        if beam_current == 'auto':
            if 'beam_current' not in parameters:
                raise Exception('Electron dose could not be calculated as '
                                '`beam_current` is not set. The beam current '
                                'can be set by calling '
                                '`set_microscope_parameters()`')
            else:
                beam_current = parameters.beam_current

        if live_time == 'auto':
            live_time = parameters.Detector.EDS.live_time
            if 'live_time' not in parameters.Detector.EDS:
                raise Exception('Electron dose could not be calculated as '
                                'live_time is not set. '
                                'The beam_current can be set by calling '
                                '`set_microscope_parameters()`')
            elif live_time == 1:
                warnings.warn('Please note that your real time is set to '
                              'the default value of 0.5 s. If this is not '
                              'correct, you should change it using '
                              '`set_microscope_parameters()` and run the '
                              'quantification again.')

        if method == 'cross_section':
            if probe_area == 'auto':
                if probe_area in parameters:
                    area = parameters.TEM.probe_area
                else:
<<<<<<< HEAD
                    if (self.axes_manager.navigation_dimension > 2 and
                            navigation_axes is None):
                        raise ValueError("With `probe_area='auto' and "
                                         "navigation dimension > 2, you need "
                                         "to specify the `navigation_axes` "
                                         "parameter.")
                    scales = []
                    if navigation_axes is None:
                        navigation_axes = self.axes_manager.navigation_axes
                    for axis in navigation_axes:
                        scales.append(
                            axis.convert_to_units('nm', inplace=False)[0])
                    if len(scales) == 1:
                        area = scales[0] * scales[0]
                    elif len(scales) == 2:
                        area = scales[0] * scales[1]
                    if scales[0] == 1 or scales[1] == 1:
                        warnings.warn('Please note your probe_area is set to '
                                      'the default value of 1 nm². The '
                                      'function will still run. However if '
                                      '1 nm² is not correct, please read the '
                                      'user documentations for how to set '
                                      'this properly.')
=======
                    if self.axes_manager[0].units != 'nm':
                        self.axes_manager[0].convert_to_units('nm')
                    if self.axes_manager[1].units != 'nm':
                        self.axes_manager[1].convert_to_units('nm')
                    pixel1 = self.axes_manager[0].scale
                    pixel2 = self.axes_manager[1].scale
                    if pixel1 == 1 or pixel2 == 1:
                        warnings.warn('Please note your probe_area is set to'
                                      'the default value of 1 nm\xB2. The \
                                      function will still run. However if'
                                      '1 nm\xB2 is not correct, please read the \
                                      user documentations for how to set this \
                                      properly.')
                    area = pixel1 * pixel2
>>>>>>> bc746631
            return (live_time * beam_current * 1e-9) / (constants.e * area)
            # 1e-9 is included here because the beam_current is in nA.
        elif method == 'zeta':
            return live_time * beam_current * 1e-9 / constants.e
        else:
            raise Exception('Method need to be \'zeta\' or \'cross_section\'.')


    def ac_quantification(self,
                       intensities,
                       method,
                       factors='auto',
                       composition_units='atomic',
                       absorption_correction = False,
                       tilt_stage=0,
                       mass_thickness='auto',
                       conv_crit = 0.5,
                       navigation_mask=1.0,
                       closing=True,
                       plot_result=False,
                       **kwargs):
        """
        Absorption corrected quantification using Cliff-Lorimer, the zeta-factor
        method, or ionization cross sections. The function iterates through
        quantification function until two successive interations don't change
        the final composition by a defined percentage critera (0.5% by default).

        Parameters
        ----------
        intensities: list of signal
            the intensitiy for each X-ray lines.
        method: {'CL', 'zeta', 'cross_section'}
            Set the quantification method: Cliff-Lorimer, zeta-factor, or
            ionization cross sections.
        factors: list of float
            The list of kfactors, zeta-factors or cross sections in same order
            as intensities. Note that intensities provided by Hyperspy are
            sorted by the alphabetical order of the X-ray lines.
            eg. factors =[0.982, 1.32, 1.60] for ['Al_Ka', 'Cr_Ka', 'Ni_Ka'].
        composition_units: {'atomic', 'atomic'}
            The quantification returns the composition in atomic percent by
            default, but can also return weight percent if specified.
        absorption_correction: {'False', True} bool
            Specify whether or not an absorption correction should be applied.
            'False' by default so absorption will not be applied unless
            specfied.
        tilt_stage : the sample holder tilt stage, used to calculate the
            absorption pathways (in degrees).
        mass_thickness: {'auto'}
            mass_thickness in ***find out units*** (can be a single value or
            have the same navigation dimension as the signal).
            NB: Must be specified for 'CL' method, for 'zeta' or 'cross_section'
            methods, first quantification step provides a mass_thickness
            internally during quantification.
        conv_crit: The convergence criterium defined as the percentage
            difference between 2 successive iterations. 0.5% by default.
        navigation_mask : None or float or signal
            The navigation locations marked as True are not used in the
            quantification. If int is given the vacuum_mask method is used to
            generate a mask with the int value as threhsold.
            Else provides a signal with the navigation shape.
        closing: bool
            If true, applied a morphologic closing to the mask obtained by
            vacuum_mask.
        plot_result : bool
            If True, plot the calculated composition. If the current
            object is a single spectrum it prints the result instead.
        kwargs
            The extra keyword arguments are passed to plot.

        Returns
        ------
        A list of quantified elemental maps (signal) giving the composition of
        the sample in weight or atomic percent with absorption correciton taken
        into account based on the sample thickness estimate provided.

        If the method is 'zeta' this function also returns the mass thickness
        profile for the data.

        If the method is 'cross_section' this function also returns the atom
        counts for each element.

        Examples
        --------
        >>> s = hs.datasets.example_signals.EDS_TEM_Spectrum()
        >>> s.add_lines()
        >>> kfactors = [1.450226, 5.075602] #For Fe Ka and Pt La
        >>> bw = s.estimate_background_windows(line_width=[5.0, 2.0])
        >>> s.plot(background_windows=bw)
        >>> intensities = s.get_lines_intensity(background_windows=bw)
        >>> res = s.quantification(intensities, kfactors, plot_result=True,
        >>>                        composition_units='atomic')
        Fe (Fe_Ka): Composition = 15.41 atomic percent
        Pt (Pt_La): Composition = 84.59 atomic percent

        See also
        --------
        vacuum_mask
        """
        if isinstance(navigation_mask, float):
            navigation_mask = self.vacuum_mask(navigation_mask, closing).data
        elif navigation_mask is not None:
            navigation_mask = navigation_mask.data
        xray_lines = [intensity.metadata.Sample.xray_lines[0] for intensity in intensities]

        composition = utils.stack(intensities, lazy=False)

        if method == 'CL':
            composition.data = utils_eds.quantification_cliff_lorimer(
                composition.data, kfactors=factors,
                mask=navigation_mask) * 100.

        elif method == 'zeta':
            int_stack = utils.stack(intensities)

            comp_old = utils.stack(intensities)
            comp_old.data = np.zeros_like(comp_old.data)

            toa = self.get_take_off_angle()
            abs_corr = None # initial

            it = 0
            MAX_ITERATIONS = 30

            while True:
                results = utils_eds.quantification_zeta_factor(
                    int_stack.data,
                    zfactors=factors,
                    dose=self._get_dose(method),
                    absorption_correction=abs_corr)
                composition.data = results[0] * 100.
                mass_thickness = intensities[0].deepcopy()
                mass_thickness.data = results[1]

                res_max = np.max((composition - comp_old).data)

                if not absorption_correction or res_max < (conv_crit/100):
                    break
                elif it >= MAX_ITERATIONS:
                    raise Exception('Absorption correction failed as solution '
                                    'did not converge after %d iterations'
                                    % (MAX_ITERATIONS))

                comp_old.data = composition.data
                abs_corr = utils_eds.get_abs_corr_zeta(composition.split(),
                                                       mass_thickness,
                                                       toa)

            mass_thickness.metadata.General.title = 'Mass thickness'
        elif method == 'cross_section':
            int_stack = utils.stack(intensities)

            comp_old = utils.stack(intensities)
            comp_old.data = np.zeros_like(comp_old.data)

            toa = self.get_take_off_angle()
            abs_corr = None # initial

            it = 0
            MAX_ITERATIONS = 30

            while True:
                results = utils_eds.quantification_cross_section(
                    int_stack.data,
                    cross_sections=factors,
                    dose=self._get_dose(method, **kwargs),
                    absorption_correction=abs_corr)
                composition.data = results[0] * 100.
                number_of_atoms = composition._deepcopy_with_new_data(results[1])

                res_max = np.max((composition - comp_old).data)

                if not absorption_correction or res_max < (conv_crit/100):
                    break
                elif it >= MAX_ITERATIONS:
                    raise Exception('Absorption correction failed as solution '
                                    'did not converge after %d iterations'
                                    % (MAX_ITERATIONS))

                comp_old.data = composition.data
                abs_corr = _get_abs_corr_cross_section(composition.split(),
                                                       number_of_atoms,
                                                       toa)

            composition.data = results[0] * 100
            number_of_atoms = composition._deepcopy_with_new_data(results[1])
            number_of_atoms = number_of_atoms.split()
        else:
            raise ValueError('Please specify method for quantification,'
                             'as \'CL\', \'zeta\' or \'cross_section\'')

        composition = composition.split()
        if composition_units == 'atomic':
            if method != 'cross_section':
                composition = utils.material.weight_to_atomic(composition)
        else:
            if method == 'cross_section':
                composition = utils.material.atomic_to_weight(composition)
        for i, xray_line in enumerate(xray_lines):
            element, line = utils_eds._get_element_and_line(xray_line)
            composition[i].metadata.General.title = composition_units + \
                ' percent of ' + element
            composition[i].metadata.set_item("Sample.elements", ([element]))
            composition[i].metadata.set_item(
                "Sample.xray_lines", ([xray_line]))
            if plot_result and \
                    composition[i].axes_manager.navigation_size == 1:
                print("%s (%s): Composition = %.2f %s percent"
                      % (element, xray_line, composition[i].data,
                         composition_units))
        if method == 'cross_section':
            for i, xray_line in enumerate(xray_lines):
                element, line = utils_eds._get_element_and_line(xray_line)
                number_of_atoms[i].metadata.General.title = \
                    'atom counts of ' + element
                number_of_atoms[i].metadata.set_item("Sample.elements",
                                                     ([element]))
                number_of_atoms[i].metadata.set_item(
                    "Sample.xray_lines", ([xray_line]))
        if plot_result and composition[i].axes_manager.navigation_size != 1:
            utils.plot.plot_signals(composition, **kwargs)
        if method == 'zeta':
            self.metadata.set_item("Sample.mass_thickness", mass_thickness)
            return composition, mass_thickness
        elif method == 'cross_section':
            return composition, number_of_atoms
        elif method == 'CL':
            return composition
        else:
            raise ValueError('Please specify method for quantification, as \
            ''CL\', \'zeta\' or \'cross_section\'')

class EDSTEMSpectrum(EDSTEM_mixin, EDSSpectrum):
    pass


class LazyEDSTEMSpectrum(EDSTEMSpectrum, LazyEDSSpectrum):
    pass<|MERGE_RESOLUTION|>--- conflicted
+++ resolved
@@ -383,13 +383,10 @@
         xray_lines = [intensity.metadata.Sample.xray_lines[0] for intensity in intensities]
 
         composition = utils.stack(intensities, lazy=False)
-<<<<<<< HEAD
         if take_off_angle == 'auto':
             toa = self.get_take_off_angle()
         else:
             toa = take_off_angle
-=======
->>>>>>> bc746631
 
         if method == 'CL':
             
@@ -398,7 +395,6 @@
                 mask=navigation_mask) * 100.
 
         elif method == 'zeta':
-<<<<<<< HEAD
             int_stack = utils.stack(intensities)
 
             comp_old = utils.stack(intensities)
@@ -468,22 +464,6 @@
                                                        number_of_atoms,
                                                        toa)
 
-=======
-            results = utils_eds.quantification_zeta_factor(
-                composition.data, zfactors=factors,
-                dose=self._get_dose(method, **kwargs),
-                absorption_correction=None)
-            composition.data = results[0] * 100.
-            mass_thickness = intensities[0].deepcopy()
-            mass_thickness.data = results[1]
-            mass_thickness.metadata.General.title = 'Mass thickness'
-        elif method == 'cross_section':
-            results = utils_eds.quantification_cross_section(
-                composition.data,
-                cross_sections=factors,
-                dose=self._get_dose(method, **kwargs),
-                absorption_correction=None)
->>>>>>> bc746631
             composition.data = results[0] * 100
             number_of_atoms = composition._deepcopy_with_new_data(results[1])
             number_of_atoms = number_of_atoms.split()
@@ -742,7 +722,6 @@
                 if probe_area in parameters:
                     area = parameters.TEM.probe_area
                 else:
-<<<<<<< HEAD
                     if (self.axes_manager.navigation_dimension > 2 and
                             navigation_axes is None):
                         raise ValueError("With `probe_area='auto' and "
@@ -766,22 +745,6 @@
                                       '1 nm² is not correct, please read the '
                                       'user documentations for how to set '
                                       'this properly.')
-=======
-                    if self.axes_manager[0].units != 'nm':
-                        self.axes_manager[0].convert_to_units('nm')
-                    if self.axes_manager[1].units != 'nm':
-                        self.axes_manager[1].convert_to_units('nm')
-                    pixel1 = self.axes_manager[0].scale
-                    pixel2 = self.axes_manager[1].scale
-                    if pixel1 == 1 or pixel2 == 1:
-                        warnings.warn('Please note your probe_area is set to'
-                                      'the default value of 1 nm\xB2. The \
-                                      function will still run. However if'
-                                      '1 nm\xB2 is not correct, please read the \
-                                      user documentations for how to set this \
-                                      properly.')
-                    area = pixel1 * pixel2
->>>>>>> bc746631
             return (live_time * beam_current * 1e-9) / (constants.e * area)
             # 1e-9 is included here because the beam_current is in nA.
         elif method == 'zeta':
@@ -790,230 +753,6 @@
             raise Exception('Method need to be \'zeta\' or \'cross_section\'.')
 
 
-    def ac_quantification(self,
-                       intensities,
-                       method,
-                       factors='auto',
-                       composition_units='atomic',
-                       absorption_correction = False,
-                       tilt_stage=0,
-                       mass_thickness='auto',
-                       conv_crit = 0.5,
-                       navigation_mask=1.0,
-                       closing=True,
-                       plot_result=False,
-                       **kwargs):
-        """
-        Absorption corrected quantification using Cliff-Lorimer, the zeta-factor
-        method, or ionization cross sections. The function iterates through
-        quantification function until two successive interations don't change
-        the final composition by a defined percentage critera (0.5% by default).
-
-        Parameters
-        ----------
-        intensities: list of signal
-            the intensitiy for each X-ray lines.
-        method: {'CL', 'zeta', 'cross_section'}
-            Set the quantification method: Cliff-Lorimer, zeta-factor, or
-            ionization cross sections.
-        factors: list of float
-            The list of kfactors, zeta-factors or cross sections in same order
-            as intensities. Note that intensities provided by Hyperspy are
-            sorted by the alphabetical order of the X-ray lines.
-            eg. factors =[0.982, 1.32, 1.60] for ['Al_Ka', 'Cr_Ka', 'Ni_Ka'].
-        composition_units: {'atomic', 'atomic'}
-            The quantification returns the composition in atomic percent by
-            default, but can also return weight percent if specified.
-        absorption_correction: {'False', True} bool
-            Specify whether or not an absorption correction should be applied.
-            'False' by default so absorption will not be applied unless
-            specfied.
-        tilt_stage : the sample holder tilt stage, used to calculate the
-            absorption pathways (in degrees).
-        mass_thickness: {'auto'}
-            mass_thickness in ***find out units*** (can be a single value or
-            have the same navigation dimension as the signal).
-            NB: Must be specified for 'CL' method, for 'zeta' or 'cross_section'
-            methods, first quantification step provides a mass_thickness
-            internally during quantification.
-        conv_crit: The convergence criterium defined as the percentage
-            difference between 2 successive iterations. 0.5% by default.
-        navigation_mask : None or float or signal
-            The navigation locations marked as True are not used in the
-            quantification. If int is given the vacuum_mask method is used to
-            generate a mask with the int value as threhsold.
-            Else provides a signal with the navigation shape.
-        closing: bool
-            If true, applied a morphologic closing to the mask obtained by
-            vacuum_mask.
-        plot_result : bool
-            If True, plot the calculated composition. If the current
-            object is a single spectrum it prints the result instead.
-        kwargs
-            The extra keyword arguments are passed to plot.
-
-        Returns
-        ------
-        A list of quantified elemental maps (signal) giving the composition of
-        the sample in weight or atomic percent with absorption correciton taken
-        into account based on the sample thickness estimate provided.
-
-        If the method is 'zeta' this function also returns the mass thickness
-        profile for the data.
-
-        If the method is 'cross_section' this function also returns the atom
-        counts for each element.
-
-        Examples
-        --------
-        >>> s = hs.datasets.example_signals.EDS_TEM_Spectrum()
-        >>> s.add_lines()
-        >>> kfactors = [1.450226, 5.075602] #For Fe Ka and Pt La
-        >>> bw = s.estimate_background_windows(line_width=[5.0, 2.0])
-        >>> s.plot(background_windows=bw)
-        >>> intensities = s.get_lines_intensity(background_windows=bw)
-        >>> res = s.quantification(intensities, kfactors, plot_result=True,
-        >>>                        composition_units='atomic')
-        Fe (Fe_Ka): Composition = 15.41 atomic percent
-        Pt (Pt_La): Composition = 84.59 atomic percent
-
-        See also
-        --------
-        vacuum_mask
-        """
-        if isinstance(navigation_mask, float):
-            navigation_mask = self.vacuum_mask(navigation_mask, closing).data
-        elif navigation_mask is not None:
-            navigation_mask = navigation_mask.data
-        xray_lines = [intensity.metadata.Sample.xray_lines[0] for intensity in intensities]
-
-        composition = utils.stack(intensities, lazy=False)
-
-        if method == 'CL':
-            composition.data = utils_eds.quantification_cliff_lorimer(
-                composition.data, kfactors=factors,
-                mask=navigation_mask) * 100.
-
-        elif method == 'zeta':
-            int_stack = utils.stack(intensities)
-
-            comp_old = utils.stack(intensities)
-            comp_old.data = np.zeros_like(comp_old.data)
-
-            toa = self.get_take_off_angle()
-            abs_corr = None # initial
-
-            it = 0
-            MAX_ITERATIONS = 30
-
-            while True:
-                results = utils_eds.quantification_zeta_factor(
-                    int_stack.data,
-                    zfactors=factors,
-                    dose=self._get_dose(method),
-                    absorption_correction=abs_corr)
-                composition.data = results[0] * 100.
-                mass_thickness = intensities[0].deepcopy()
-                mass_thickness.data = results[1]
-
-                res_max = np.max((composition - comp_old).data)
-
-                if not absorption_correction or res_max < (conv_crit/100):
-                    break
-                elif it >= MAX_ITERATIONS:
-                    raise Exception('Absorption correction failed as solution '
-                                    'did not converge after %d iterations'
-                                    % (MAX_ITERATIONS))
-
-                comp_old.data = composition.data
-                abs_corr = utils_eds.get_abs_corr_zeta(composition.split(),
-                                                       mass_thickness,
-                                                       toa)
-
-            mass_thickness.metadata.General.title = 'Mass thickness'
-        elif method == 'cross_section':
-            int_stack = utils.stack(intensities)
-
-            comp_old = utils.stack(intensities)
-            comp_old.data = np.zeros_like(comp_old.data)
-
-            toa = self.get_take_off_angle()
-            abs_corr = None # initial
-
-            it = 0
-            MAX_ITERATIONS = 30
-
-            while True:
-                results = utils_eds.quantification_cross_section(
-                    int_stack.data,
-                    cross_sections=factors,
-                    dose=self._get_dose(method, **kwargs),
-                    absorption_correction=abs_corr)
-                composition.data = results[0] * 100.
-                number_of_atoms = composition._deepcopy_with_new_data(results[1])
-
-                res_max = np.max((composition - comp_old).data)
-
-                if not absorption_correction or res_max < (conv_crit/100):
-                    break
-                elif it >= MAX_ITERATIONS:
-                    raise Exception('Absorption correction failed as solution '
-                                    'did not converge after %d iterations'
-                                    % (MAX_ITERATIONS))
-
-                comp_old.data = composition.data
-                abs_corr = _get_abs_corr_cross_section(composition.split(),
-                                                       number_of_atoms,
-                                                       toa)
-
-            composition.data = results[0] * 100
-            number_of_atoms = composition._deepcopy_with_new_data(results[1])
-            number_of_atoms = number_of_atoms.split()
-        else:
-            raise ValueError('Please specify method for quantification,'
-                             'as \'CL\', \'zeta\' or \'cross_section\'')
-
-        composition = composition.split()
-        if composition_units == 'atomic':
-            if method != 'cross_section':
-                composition = utils.material.weight_to_atomic(composition)
-        else:
-            if method == 'cross_section':
-                composition = utils.material.atomic_to_weight(composition)
-        for i, xray_line in enumerate(xray_lines):
-            element, line = utils_eds._get_element_and_line(xray_line)
-            composition[i].metadata.General.title = composition_units + \
-                ' percent of ' + element
-            composition[i].metadata.set_item("Sample.elements", ([element]))
-            composition[i].metadata.set_item(
-                "Sample.xray_lines", ([xray_line]))
-            if plot_result and \
-                    composition[i].axes_manager.navigation_size == 1:
-                print("%s (%s): Composition = %.2f %s percent"
-                      % (element, xray_line, composition[i].data,
-                         composition_units))
-        if method == 'cross_section':
-            for i, xray_line in enumerate(xray_lines):
-                element, line = utils_eds._get_element_and_line(xray_line)
-                number_of_atoms[i].metadata.General.title = \
-                    'atom counts of ' + element
-                number_of_atoms[i].metadata.set_item("Sample.elements",
-                                                     ([element]))
-                number_of_atoms[i].metadata.set_item(
-                    "Sample.xray_lines", ([xray_line]))
-        if plot_result and composition[i].axes_manager.navigation_size != 1:
-            utils.plot.plot_signals(composition, **kwargs)
-        if method == 'zeta':
-            self.metadata.set_item("Sample.mass_thickness", mass_thickness)
-            return composition, mass_thickness
-        elif method == 'cross_section':
-            return composition, number_of_atoms
-        elif method == 'CL':
-            return composition
-        else:
-            raise ValueError('Please specify method for quantification, as \
-            ''CL\', \'zeta\' or \'cross_section\'')
-
 class EDSTEMSpectrum(EDSTEM_mixin, EDSSpectrum):
     pass
 
