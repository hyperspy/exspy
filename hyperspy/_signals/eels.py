# -*- coding: utf-8 -*-
# Copyright 2007-2016 The HyperSpy developers
#
# This file is part of  HyperSpy.
#
#  HyperSpy is free software: you can redistribute it and/or modify
# it under the terms of the GNU General Public License as published by
# the Free Software Foundation, either version 3 of the License, or
# (at your option) any later version.
#
#  HyperSpy is distributed in the hope that it will be useful,
# but WITHOUT ANY WARRANTY; without even the implied warranty of
# MERCHANTABILITY or FITNESS FOR A PARTICULAR PURPOSE.  See the
# GNU General Public License for more details.
#
# You should have received a copy of the GNU General Public License
# along with  HyperSpy.  If not, see <http://www.gnu.org/licenses/>.

import numbers
import logging

import numpy as np
import dask.array as da
import traits.api as t
from scipy import constants

<<<<<<< HEAD
from hyperspy.signals import Signal1D
from hyperspy.signals import LazySignal1D
=======
from hyperspy._signals.signal1d import Signal1D
>>>>>>> 48776a93
from hyperspy.misc.elements import elements as elements_db
import hyperspy.axes
from hyperspy.decorators import only_interactive
from hyperspy.gui.eels import TEMParametersUI
from hyperspy.defaults_parser import preferences
import hyperspy.gui.messages as messagesui
from hyperspy.external.progressbar import progressbar
from hyperspy.components1d import PowerLaw
from hyperspy.misc.utils import isiterable, closest_power_of_two, underline
from hyperspy.misc.utils import without_nans

_logger = logging.getLogger(__name__)


class EELSSpectrum_mixin:

    _signal_type = "EELS"
    _alias_signal_types = ["TEM EELS"]

    def __init__(self, *args, **kwargs):
        super().__init__(*args, **kwargs)
        # Attributes defaults
        self.subshells = set()
        self.elements = set()
        self.edges = list()
        if hasattr(self.metadata, 'Sample') and \
                hasattr(self.metadata.Sample, 'elements'):
            self.add_elements(self.metadata.Sample.elements)
        self.metadata.Signal.binned = True

    def add_elements(self, elements, include_pre_edges=False):
        """Declare the elemental composition of the sample.

        The ionisation edges of the elements present in the current
        energy range will be added automatically.

        Parameters
        ----------
        elements : tuple of strings
            The symbol of the elements. Note this input must always be
            in the form of a tuple. Meaning: add_elements(('C',)) will
            work, while add_elements(('C')) will NOT work.
        include_pre_edges : bool
            If True, the ionization edges with an onset below the lower
            energy limit of the SI will be incluided

        Examples
        --------

        >>> s = hs.signals.EELSSpectrum(np.arange(1024))
        >>> s.add_elements(('C', 'O'))
        Adding C_K subshell
        Adding O_K subshell

        Raises
        ------
        ValueError

        """
        if not isiterable(elements) or isinstance(elements, str):
            raise ValueError(
                "Input must be in the form of a tuple. For example, "
                "if `s` is the variable containing this EELS spectrum:\n "
                ">>> s.add_elements(('C',))\n"
                "See the docstring for more information.")

        for element in elements:
            if isinstance(element, bytes):
                element = element.decode()
            if element in elements_db:
                self.elements.add(element)
            else:
                raise ValueError(
                    "%s is not a valid symbol of a chemical element"
                    % element)
        if not hasattr(self.metadata, 'Sample'):
            self.metadata.add_node('Sample')
        self.metadata.Sample.elements = list(self.elements)
        if self.elements:
            self.generate_subshells(include_pre_edges)

    def generate_subshells(self, include_pre_edges=False):
        """Calculate the subshells for the current energy range for the
        elements present in self.elements

        Parameters
        ----------
        include_pre_edges : bool
            If True, the ionization edges with an onset below the lower
            energy limit of the SI will be incluided

        """
        Eaxis = self.axes_manager.signal_axes[0].axis
        if not include_pre_edges:
            start_energy = Eaxis[0]
        else:
            start_energy = 0.
        end_energy = Eaxis[-1]
        for element in self.elements:
            e_shells = list()
            for shell in elements_db[element][
                    'Atomic_properties']['Binding_energies']:
                if shell[-1] != 'a':
                    energy = (elements_db[element]['Atomic_properties']
                              ['Binding_energies'][shell]['onset_energy (eV)'])
                    if start_energy <= energy <= end_energy:
                        subshell = '%s_%s' % (element, shell)
                        if subshell not in self.subshells:
                            self.subshells.add(
                                '%s_%s' % (element, shell))
                            e_shells.append(subshell)

    def estimate_zero_loss_peak_centre(self, mask=None):
        """Estimate the posision of the zero-loss peak.

        This function provides just a coarse estimation of the position
        of the zero-loss peak centre by computing the position of the maximum
        of the spectra. For subpixel accuracy use `estimate_shift1D`.

        Parameters
        ----------
        mask : Signal1D of bool data type.
            It must have signal_dimension = 0 and navigation_shape equal to the
            current signal. Where mask is True the shift is not computed
            and set to nan.

        Returns
        -------
        zlpc : Signal1D subclass
            The estimated position of the maximum of the ZLP peak.

        Notes
        -----
        This function only works when the zero-loss peak is the most
        intense feature in the spectrum. If it is not in most cases
        the spectrum can be cropped to meet this criterium.
        Alternatively use `estimate_shift1D`.

        See Also
        --------
        estimate_shift1D, align_zero_loss_peak

        """
        self._check_signal_dimension_equals_one()
        self._check_navigation_mask(mask)
        zlpc = self.valuemax(-1)
        if mask is not None:
<<<<<<< HEAD
            if zlpc._lazy:
                zlpc.data = da.where(mask.data, np.nan, zlpc.data)
            else:
                zlpc.data[mask.data] = np.nan
=======
            zlpc.data[mask.data] = np.nan
        zlpc.set_signal_type("")
        title = self.metadata.General.title
        zlpc.metadata.General.title = "ZLP(%s)" % title
>>>>>>> 48776a93
        return zlpc

    def align_zero_loss_peak(
            self,
            calibrate=True,
            also_align=[],
            print_stats=True,
            subpixel=True,
            mask=None,
            signal_range=None,
            show_progressbar=None,
            **kwargs):
        """Align the zero-loss peak.

        This function first aligns the spectra using the result of
        `estimate_zero_loss_peak_centre` and afterward, if subpixel is True,
        proceeds to align with subpixel accuracy using `align1D`. The offset
        is automatically correct if `calibrate` is True.

        Parameters
        ----------
        calibrate : bool
            If True, set the offset of the spectral axis so that the
            zero-loss peak is at position zero.
        also_align : list of signals
            A list containing other spectra of identical dimensions to
            align using the shifts applied to the current spectrum.
            If `calibrate` is True, the calibration is also applied to
            the spectra in the list.
        print_stats : bool
            If True, print summary statistics of the ZLP maximum before
            the aligment.
        subpixel : bool
            If True, perform the alignment with subpixel accuracy
            using cross-correlation.
        mask : Signal1D of bool data type.
            It must have signal_dimension = 0 and navigation_shape equal to the
            current signal. Where mask is True the shift is not computed
            and set to nan.
        signal_range : tuple of integers, tuple of floats. Optional
            Will only search for the ZLP within the signal_range. If given
            in integers, the range will be in index values. If given floats,
            the range will be in spectrum values. Useful if there are features
            in the spectrum which are more intense than the ZLP.
            Default is searching in the whole signal.
        show_progressbar : None or bool
            If True, display a progress bar. If None the default is set in
            `preferences`.

        Examples
        --------
        >>>> s_ll.align_zero_loss_peak()

        Aligning both the lowloss signal and another signal
        >>>> s_ll.align_zero_loss_peak(also_align=[s])

        Aligning within a narrow range of the lowloss signal
        >>>> s_ll.align_zero_loss_peak(signal_range=(-10.,10.))


        See Also
        --------
        estimate_zero_loss_peak_centre, align1D, estimate_shift1D.

        Notes
        -----
        Any extra keyword arguments are passed to `align1D`. For
        more information read its docstring.

        """
        def substract_from_offset(value, signals):
            if isinstance(value, da.Array):
                value = value.compute()
            for signal in signals:
                signal.axes_manager[-1].offset -= value

        def estimate_zero_loss_peak_centre(s, mask, signal_range):
            if signal_range:
                zlpc = s.isig[signal_range[0]:signal_range[1]].\
                    estimate_zero_loss_peak_centre(mask=mask)
            else:
                zlpc = s.estimate_zero_loss_peak_centre(mask=mask)
            return zlpc

        zlpc = estimate_zero_loss_peak_centre(self, mask, signal_range)
        mean_ = without_nans(zlpc.data).mean()
        if print_stats is True:
            print()
            print(underline("Initial ZLP position statistics"))
            zlpc.print_summary_statistics()

        for signal in also_align + [self]:
            signal.shift1D(-
                           zlpc.data +
                           mean_, show_progressbar=show_progressbar)

        if calibrate is True:
            zlpc = estimate_zero_loss_peak_centre(self, mask, signal_range)
            substract_from_offset(without_nans(zlpc.data).mean(),
                                  also_align + [self])

        if subpixel is False:
            return
        left, right = -3., 3.
        if calibrate is False:
            mean_ = without_nans(estimate_zero_loss_peak_centre(
                self, mask, signal_range).data).mean()
            left += mean_
            right += mean_

        left = (left if left > self.axes_manager[-1].axis[0]
                else self.axes_manager[-1].axis[0])
        right = (right if right < self.axes_manager[-1].axis[-1]
                 else self.axes_manager[-1].axis[-1])
        self.align1D(
            left,
            right,
            also_align=also_align,
            show_progressbar=show_progressbar,
            **kwargs)
        zlpc = self.estimate_zero_loss_peak_centre(mask=mask)
        if calibrate is True:
            substract_from_offset(without_nans(zlpc.data).mean(),
                                  also_align + [self])

    def estimate_elastic_scattering_intensity(
            self, threshold, show_progressbar=None):
        """Rough estimation of the elastic scattering intensity by
        truncation of a EELS low-loss spectrum.

        Parameters
        ----------
        threshold : {Signal1D, float, int}
            Truncation energy to estimate the intensity of the elastic
            scattering. The threshold can be provided as a signal of the same
            dimension as the input spectrum navigation space containing the
            threshold value in the energy units. Alternatively a constant
            threshold can be specified in energy/index units by passing
            float/int.
        show_progressbar : None or bool
            If True, display a progress bar. If None the default is set in
            `preferences`.


        Returns
        -------
        I0: Signal1D
            The elastic scattering intensity.

        See Also
        --------
        estimate_elastic_scattering_threshold

        """
        # TODO: Write units tests
        self._check_signal_dimension_equals_one()

        if show_progressbar is None:
            show_progressbar = preferences.General.show_progressbar

        if isinstance(threshold, numbers.Number):
            I0 = self.isig[:threshold].integrate1D(-1)
        else:
            I0 = self._get_navigation_signal()
            I0.axes_manager.set_signal_dimension(0)
<<<<<<< HEAD
            threshold.set_signal_dimension(0)

            def estimating_function(current_value, threshold=None,
                                    indices=None,
                                    signal=None):
                if np.isnan(threshold):
                    return np.nan
                else:
                    px = signal.inav[indices].isig[:threshold]
                    return px.integrate1D(-1).data

            I0._map_iterate(estimating_function,
                            iterating_kwargs=(('threshold', threshold),
                                              ('indices', self.axes_manager)),
                            signal=self,
                            show_progressbar=show_progressbar)
            # TODO: delete the following when tested that works. Seems broken
            # anyway (old implementation)

            # for i, s in progressbar(enumerate(self),
            #                         total=self.axes_manager.navigation_size,
            #                         disable=not show_progressbar,
            #                         leave=True):
            #     threshold_ = threshold.isig[I0.axes_manager.indices].data[0]
            #     if np.isnan(threshold_):
            #         s.data[:] = np.nan
            #     else:
            #         s.data[:] = (self.inav[I0.axes_manager.indices].isig[
            #                      :threshold_].integrate1D(-1).data)
        I0.axes_manager.set_signal_dimension(
            self.axes_manager.navigation_dimension)
=======
            with progressbar(total=self.axes_manager.navigation_size,
                             disable=not show_progressbar,
                             leave=True) as pbar:
                for i, (i0, th, s) in enumerate(zip(I0._iterate_signal(),
                                                    threshold._iterate_signal(),
                                                    self)):
                    if np.isnan(th[0]):
                        i0[:] = np.nan
                    else:
                        i0[:] = s.isig[:th[0]].integrate1D(-1).data
                    pbar.update(1)
>>>>>>> 48776a93
        I0.metadata.General.title = (
            self.metadata.General.title + ' elastic intensity')
        I0.set_signal_type("")
        if self.tmp_parameters.has_item('filename'):
            I0.tmp_parameters.filename = (
                self.tmp_parameters.filename +
                '_elastic_intensity')
            I0.tmp_parameters.folder = self.tmp_parameters.folder
            I0.tmp_parameters.extension = \
                self.tmp_parameters.extension
        return I0

    def estimate_elastic_scattering_threshold(self,
                                              window=10.,
                                              tol=None,
                                              window_length=5,
                                              polynomial_order=3,
                                              start=1.):
        """Calculate the first inflexion point of the spectrum derivative
        within a window.

        This method assumes that the zero-loss peak is located at position zero
        in all the spectra. Currently it looks for an inflexion point, that can
        be a local maximum or minimum. Therefore, to estimate the elastic
        scattering threshold `start` + `window` must be less than the first
        maximum for all spectra (often the bulk plasmon maximum). If there is
        more than one inflexion point in energy the window it selects the
        smoother one what, often, but not always, is a good choice in this
        case.

        Parameters
        ----------
        window : {None, float}
            If None, the search for the local inflexion point is performed
            using the full energy range. A positive float will restrict
            the search to the (0,window] energy window, where window is given
            in the axis units. If no inflexion point is found in this
            spectral range the window value is returned instead.
        tol : {None, float}
            The threshold tolerance for the derivative. If None it is
            automatically calculated as the minimum value that guarantees
            finding an inflexion point in all the spectra in given energy
            range.
        window_length : int
            If non zero performs order three Savitzky-Golay smoothing
            to the data to avoid falling in local minima caused by
            the noise. It must be an odd interger.
        polynomial_order : int
            Savitzky-Golay filter polynomial order.
        start : float
            Position from the zero-loss peak centre from where to start
            looking for the inflexion point.


        Returns
        -------

        threshold : Signal1D
            A Signal1D of the same dimension as the input spectrum
            navigation space containing the estimated threshold. Where the
            threshold couldn't be estimated the value is set to nan.

        See Also
        --------

        estimate_elastic_scattering_intensity,align_zero_loss_peak,
        find_peaks1D_ohaver, fourier_ratio_deconvolution.

        Notes
        -----

        The main purpose of this method is to be used as input for
        `estimate_elastic_scattering_intensity`. Indeed, for currently
        achievable energy resolutions, there is not such a thing as a elastic
        scattering threshold. Therefore, please be aware of the limitations of
        this method when using it.

        """
        self._check_signal_dimension_equals_one()
        # Create threshold with the same shape as the navigation dims.
        threshold = self._get_navigation_signal().transpose(signal_axes=0)

        # Progress Bar
        axis = self.axes_manager.signal_axes[0]
        min_index, max_index = axis.value_range_to_indices(start,
                                                           start + window)
        if max_index < min_index + 10:
            raise ValueError("Please select a bigger window")
        s = self.isig[min_index:max_index].deepcopy()
        if window_length:
            s.smooth_savitzky_golay(polynomial_order=polynomial_order,
                                    window_length=window_length,
                                    differential_order=1)
        else:
            s = s.diff(-1)
        if tol is None:
            tol = np.max(np.abs(s.data).min(axis.index_in_array))
        saxis = s.axes_manager[-1]
        inflexion = (np.abs(s.data) <= tol).argmax(saxis.index_in_array)
        threshold.data[:] = saxis.index2value(inflexion)
        if isinstance(inflexion, np.ndarray):
            threshold.data[inflexion == 0] = np.nan
        else:  # Single spectrum
            if inflexion == 0:
                threshold.data[:] = np.nan
        del s
        if np.isnan(threshold.data).any():
            _logger.warning(
                "No inflexion point could be found in some positions "
                "that have been marked with nans.")
        # Create spectrum image, stop and return value
        threshold.metadata.General.title = (
            self.metadata.General.title +
            ' elastic scattering threshold')
        if self.tmp_parameters.has_item('filename'):
            threshold.tmp_parameters.filename = (
                self.tmp_parameters.filename +
                '_elastic_scattering_threshold')
            threshold.tmp_parameters.folder = self.tmp_parameters.folder
            threshold.tmp_parameters.extension = \
                self.tmp_parameters.extension
        threshold.set_signal_type("")
        return threshold

    def estimate_thickness(self,
                           threshold,
                           zlp=None,):
        """Estimates the thickness (relative to the mean free path)
        of a sample using the log-ratio method.

        The current EELS spectrum must be a low-loss spectrum containing
        the zero-loss peak. The hyperspectrum must be well calibrated
        and aligned.

        Parameters
        ----------
        threshold : {Signal1D, float, int}
            Truncation energy to estimate the intensity of the
            elastic scattering. The threshold can be provided as a signal of
            the same dimension as the input spectrum navigation space
            containing the threshold value in the energy units. Alternatively a
            constant threshold can be specified in energy/index units by
            passing float/int.
        zlp : {None, EELSSpectrum}
            If not None the zero-loss peak intensity is calculated from the ZLP
            spectrum supplied by integration using Simpson's rule. If None
            estimates the zero-loss peak intensity using
            `estimate_elastic_scattering_intensity` by truncation.

        Returns
        -------
        s : Signal1D
            The thickness relative to the MFP. It returns a Signal1D,
            Signal2D or a BaseSignal, depending on the current navigation
            dimensions.

        Notes
        -----
        For details see: Egerton, R. Electron Energy-Loss
        Spectroscopy in the Electron Microscope. Springer-Verlag, 2011.

        """
        # TODO: Write units tests
        self._check_signal_dimension_equals_one()
        axis = self.axes_manager.signal_axes[0]
        total_intensity = self.integrate1D(axis.index_in_array).data
        if zlp is not None:
            I0 = zlp.integrate1D(axis.index_in_array).data
        else:
            I0 = self.estimate_elastic_scattering_intensity(
                threshold=threshold,).data
        if self.metadata.Signal.lazy:
            t_over_lambda = da.log(total_intensity / I0)
        else:
            t_over_lambda = np.log(total_intensity / I0)
        s = self._get_navigation_signal(data=t_over_lambda)
        s.metadata.General.title = (self.metadata.General.title +
                                    ' $\\frac{t}{\\lambda}$')
        if self.tmp_parameters.has_item('filename'):
            s.tmp_parameters.filename = (
                self.tmp_parameters.filename +
                '_relative_thickness')
            s.tmp_parameters.folder = self.tmp_parameters.folder
            s.tmp_parameters.extension = \
                self.tmp_parameters.extension
        s.axes_manager.set_signal_dimension(0)
        s.set_signal_type("")
        return s

    def fourier_log_deconvolution(self,
                                  zlp,
                                  add_zlp=False,
                                  crop=False):
        """Performs fourier-log deconvolution.

        Parameters
        ----------
        zlp : EELSSpectrum
            The corresponding zero-loss peak.

        add_zlp : bool
            If True, adds the ZLP to the deconvolved spectrum
        crop : bool
            If True crop the spectrum to leave out the channels that
            have been modified to decay smoothly to zero at the sides
            of the spectrum.

        Returns
        -------
        An EELSSpectrum containing the current data deconvolved.

        Notes
        -----
        For details see: Egerton, R. Electron Energy-Loss
        Spectroscopy in the Electron Microscope. Springer-Verlag, 2011.

        """
        self._check_signal_dimension_equals_one()
        s = self.deepcopy()
        zlp_size = zlp.axes_manager.signal_axes[0].size
        self_size = self.axes_manager.signal_axes[0].size
        tapped_channels = s.hanning_taper()
        # Conservative new size to solve the wrap-around problem
        size = zlp_size + self_size - 1
        # Increase to the closest power of two to enhance the FFT
        # performance
        size = closest_power_of_two(size)

        axis = self.axes_manager.signal_axes[0]
        if self.metadata.Signal.lazy or zlp.metadata.Signal.lazy:

            z = da.fft.rfft(zlp.data, n=size, axis=axis.index_in_array)
            j = da.fft.rfft(s.data, n=size, axis=axis.index_in_array)
            _tmp = da.log(j / z)
            j1 = z * da.from_delayed(dd(np.nan_to_num, pure=True)(_tmp),
                                     shape=_tmp.shape)
            sdata = da.fft.irfft(j1, axis=axis.index_in_array)
        else:
            z = np.fft.rfft(zlp.data, n=size, axis=axis.index_in_array)
            j = np.fft.rfft(s.data, n=size, axis=axis.index_in_array)
            j1 = z * np.nan_to_num(np.log(j / z))
            sdata = np.fft.irfft(j1, axis=axis.index_in_array)

        s.data = sdata[s.axes_manager._get_data_slice(
            [(axis.index_in_array, slice(None, self_size)), ])]
        if add_zlp is True:
            if self_size >= zlp_size:
                if self.metadata.Signal.lazy:
                    _slices_before = s.axes_manager._get_data_slice(
                        [(axis.index_in_array, slice(None, zlp_size)), ])
                    _slices_after = s.axes_manager._get_data_slice(
                        [(axis.index_in_array, slice(zlp_size, None)), ])
                    s.data = da.stack((s.data[_slices_before] + zlp.data,
                                       s.data[_slices_after]),
                                      axis=axis.index_in_array)
                else:
                    s.data[s.axes_manager._get_data_slice(
                        [(axis.index_in_array, slice(None, zlp_size)), ])
                    ] += zlp.data
            else:
                s.data += zlp.data[s.axes_manager._get_data_slice(
                    [(axis.index_in_array, slice(None, self_size)), ])]

        s.metadata.General.title = (s.metadata.General.title +
                                    ' after Fourier-log deconvolution')
        if s.tmp_parameters.has_item('filename'):
            s.tmp_parameters.filename = (
                self.tmp_parameters.filename +
                '_after_fourier_log_deconvolution')
        if crop is True:
            s.crop(axis.index_in_axes_manager,
                   None, int(-tapped_channels))
        return s

    def fourier_ratio_deconvolution(self, ll,
                                    fwhm=None,
                                    threshold=None,
                                    extrapolate_lowloss=True,
                                    extrapolate_coreloss=True):
        """Performs Fourier-ratio deconvolution.

        The core-loss should have the background removed. To reduce
         the noise amplication the result is convolved with a
        Gaussian function.

        Parameters
        ----------
        ll: EELSSpectrum
            The corresponding low-loss (ll) EELSSpectrum.

        fwhm : float or None
            Full-width half-maximum of the Gaussian function by which
            the result of the deconvolution is convolved. It can be
            used to select the final SNR and spectral resolution. If
            None, the FWHM of the zero-loss peak of the low-loss is
            estimated and used.
        threshold : {None, float}
            Truncation energy to estimate the intensity of the
            elastic scattering. If None the threshold is taken as the
             first minimum after the ZLP centre.
        extrapolate_lowloss, extrapolate_coreloss : bool
            If True the signals are extrapolated using a power law,

        Notes
        -----
        For details see: Egerton, R. Electron Energy-Loss
        Spectroscopy in the Electron Microscope. Springer-Verlag, 2011.

        """
        self._check_signal_dimension_equals_one()
        orig_cl_size = self.axes_manager.signal_axes[0].size

        if threshold is None:
            threshold = ll.estimate_elastic_scattering_threshold()

        if extrapolate_coreloss is True:
            cl = self.power_law_extrapolation(
                window_size=20,
                extrapolation_size=100)
        else:
            cl = self.deepcopy()

        if extrapolate_lowloss is True:
            ll = ll.power_law_extrapolation(
                window_size=100,
                extrapolation_size=100)
        else:
            ll = ll.deepcopy()

        ll.hanning_taper()
        cl.hanning_taper()
        if self.metadata.Signal.lazy or zlp.metadata.Signal.lazy:
            rfft = da.fft.rfft
            irfft = da.fft.irfft
        else:
            rfft = np.fft.rfft
            irfft = np.fft.irfft

        ll_size = ll.axes_manager.signal_axes[0].size
        cl_size = self.axes_manager.signal_axes[0].size
        # Conservative new size to solve the wrap-around problem
        size = ll_size + cl_size - 1
        # Increase to the closest multiple of two to enhance the FFT
        # performance
        size = int(2 ** np.ceil(np.log2(size)))

        axis = ll.axes_manager.signal_axes[0]
        if fwhm is None:
            fwhm = float(ll.get_current_signal().estimate_peak_width()())
            _logger.info("FWHM = %1.2f" % fwhm)

        I0 = ll.estimate_elastic_scattering_intensity(threshold=threshold)
        I0 = I0.data
        if ll.axes_manager.navigation_size > 0:
            I0_shape = list(I0.shape)
            I0_shape.insert(axis.index_in_array, 1)
            I0 = I0.reshape(I0_shape)

        from hyperspy.components1d import Gaussian
        g = Gaussian()
        g.sigma.value = fwhm / 2.3548
        g.A.value = 1
        g.centre.value = 0
        zl = g.function(
            np.linspace(axis.offset,
                        axis.offset + axis.scale * (size - 1),
                        size))
        z = np.fft.rfft(zl)
        jk = rfft(cl.data, n=size, axis=axis.index_in_array)
        jl = rfft(ll.data, n=size, axis=axis.index_in_array)
        zshape = [1, ] * len(cl.data.shape)
        zshape[axis.index_in_array] = jk.shape[axis.index_in_array]
        cl.data = irfft(z.reshape(zshape) * jk / jl,
                        axis=axis.index_in_array)
        cl.data *= I0
        cl.crop(-1, None, int(orig_cl_size))
        cl.metadata.General.title = (self.metadata.General.title +
                                     ' after Fourier-ratio deconvolution')
        if cl.tmp_parameters.has_item('filename'):
            cl.tmp_parameters.filename = (
                self.tmp_parameters.filename +
                'after_fourier_ratio_deconvolution')
        return cl

    def richardson_lucy_deconvolution(self, psf, iterations=15, mask=None,
                                      show_progressbar=None):
        """1D Richardson-Lucy Poissonian deconvolution of
        the spectrum by the given kernel.

        Parameters
        ----------
        iterations: int
            Number of iterations of the deconvolution. Note that
            increasing the value will increase the noise amplification.
        psf: EELSSpectrum
            It must have the same signal dimension as the current
            spectrum and a spatial dimension of 0 or the same as the
            current spectrum.
        show_progressbar : None or bool
            If True, display a progress bar. If None the default is set in
            `preferences`.

        Notes:
        -----
        For details on the algorithm see Gloter, A., A. Douiri,
        M. Tence, and C. Colliex. “Improving Energy Resolution of
        EELS Spectra: An Alternative to the Monochromator Solution.”
        Ultramicroscopy 96, no. 3–4 (September 2003): 385–400.

        """
        if show_progressbar is None:
            show_progressbar = preferences.General.show_progressbar
        self._check_signal_dimension_equals_one()
        ds = self.deepcopy()
        ds.data = ds.data.copy()
        ds.metadata.General.title += (
            ' after Richardson-Lucy deconvolution %i iterations' %
            iterations)
        if ds.tmp_parameters.has_item('filename'):
            ds.tmp_parameters.filename += (
                '_after_R-L_deconvolution_%iiter' % iterations)
        psf_size = psf.axes_manager.signal_axes[0].size
        kernel = psf()
        imax = kernel.argmax()
        maxval = self.axes_manager.navigation_size
        show_progressbar = show_progressbar and (maxval > 0)

        def deconv_function(current_result, signal=None, kernel=None,
                            iterations=15, psf_size=None):
            imax = kernel.argmax()
            result = np.array(signal).copy()
            mimax = psf_size - 1 - imax
            for _ in range(iterations):
                first = np.convolve(kernel, result)[imax: imax + psf_size]
                result *= np.convolve(kernel[::-1], signal /
                                      first)[mimax:mimax + psf_size]
            return result
        iterating_kw = (('signal', self),)
        if psf.axes_manager.navigation_dimension != 0:
            iterating_kw += (('kernel', psf),)
        ds._map_iterate(deconv_function,
                        iterating_kwargs=iterating_kw,
                        kernel=psf,
                        iterations=interations,
                        psf_size=psf_size,
                        show_progressbar=show_progressbar)
        # Old code.
        # for D in progressbar(self, total=maxval,
        #                      disable=not show_progressbar,
        #                      leave=True):
        #     D = D.data.copy()
        #     if psf.axes_manager.navigation_dimension != 0:
        #         kernel = psf(axes_manager=self.axes_manager)
        #         imax = kernel.argmax()

        #     s = ds(axes_manager=self.axes_manager)
        #     mimax = psf_size - 1 - imax
        #     O = D.copy()
        #     for i in range(iterations):
        #         first = np.convolve(kernel, O)[imax: imax + psf_size]
        #         O = O * (np.convolve(kernel[::-1],
        #                              D / first)[mimax: mimax + psf_size])
        #     s[:] = O
        #     j += 1

        return ds

    def _are_microscope_parameters_missing(self):
        """Check if the EELS parameters necessary to calculate the GOS
        are defined in metadata. If not, in interactive mode
        raises an UI item to fill the values"""
        must_exist = (
            'Acquisition_instrument.TEM.convergence_angle',
            'Acquisition_instrument.TEM.beam_energy',
            'Acquisition_instrument.TEM.Detector.EELS.collection_angle',)
        missing_parameters = []
        for item in must_exist:
            exists = self.metadata.has_item(item)
            if exists is False:
                missing_parameters.append(item)
        if missing_parameters:
            if preferences.General.interactive is True:
                par_str = "The following parameters are missing:\n"
                for par in missing_parameters:
                    par_str += '%s\n' % par
                par_str += 'Please set them in the following wizard'
                is_ok = messagesui.information(par_str)
                if is_ok:
                    self._set_microscope_parameters()
                else:
                    return True
            else:
                return True
        else:
            return False

    def set_microscope_parameters(self,
                                  beam_energy=None,
                                  convergence_angle=None,
                                  collection_angle=None):
        """Set the microscope parameters that are necessary to calculate
        the GOS.

        If not all of them are defined, raises in interactive mode
        raises an UI item to fill the values

        beam_energy: float
            The energy of the electron beam in keV
        convengence_angle : float
            The microscope convergence semi-angle in mrad.
        collection_angle : float
            The collection semi-angle in mrad.
        """

        mp = self.metadata
        if beam_energy is not None:
            mp.set_item("Acquisition_instrument.TEM.beam_energy", beam_energy)
        if convergence_angle is not None:
            mp.set_item(
                "Acquisition_instrument.TEM.convergence_angle",
                convergence_angle)
        if collection_angle is not None:
            mp.set_item(
                "Acquisition_instrument.TEM.Detector.EELS.collection_angle",
                collection_angle)

        self._are_microscope_parameters_missing()

    @only_interactive
    def _set_microscope_parameters(self):
        tem_par = TEMParametersUI()
        mapping = {
            'Acquisition_instrument.TEM.convergence_angle':
            'tem_par.convergence_angle',
            'Acquisition_instrument.TEM.beam_energy':
            'tem_par.beam_energy',
            'Acquisition_instrument.TEM.Detector.EELS.collection_angle':
            'tem_par.collection_angle',
        }
        for key, value in mapping.items():
            if self.metadata.has_item(key):
                exec('%s = self.metadata.%s' % (value, key))
        tem_par.edit_traits()
        mapping = {
            'Acquisition_instrument.TEM.convergence_angle':
            tem_par.convergence_angle,
            'Acquisition_instrument.TEM.beam_energy':
            tem_par.beam_energy,
            'Acquisition_instrument.TEM.Detector.EELS.collection_angle':
            tem_par.collection_angle,
        }
        for key, value in mapping.items():
            if value != t.Undefined:
                self.metadata.set_item(key, value)
        self._are_microscope_parameters_missing()

    def power_law_extrapolation(self,
                                window_size=20,
                                extrapolation_size=1024,
                                add_noise=False,
                                fix_neg_r=False):
        """Extrapolate the spectrum to the right using a powerlaw


        Parameters
        ----------
        window_size : int
            The number of channels from the right side of the
            spectrum that are used to estimate the power law
            parameters.
        extrapolation_size : int
            Size of the extrapolation in number of channels
        add_noise : bool
            If True, add poissonian noise to the extrapolated spectrum.
        fix_neg_r : bool
            If True, the negative values for the "components.PowerLaw"
            parameter r will be flagged and the extrapolation will be
            done with a constant zero-value.

        Returns
        -------
        A new spectrum, with the extrapolation.

        """
        self._check_signal_dimension_equals_one()
        axis = self.axes_manager.signal_axes[0]
        s = self.deepcopy()
        s.metadata.General.title += (
            ' %i channels extrapolated' %
            extrapolation_size)
        if s.tmp_parameters.has_item('filename'):
            s.tmp_parameters.filename += (
                '_%i_channels_extrapolated' % extrapolation_size)
        new_shape = list(self.data.shape)
        new_shape[axis.index_in_array] += extrapolation_size
        if self.metadata.Signal.lazy:
            left_data = s.data
            right_shape = list(self.data.shape)
            right_shape[axis.index_in_array] = extrapolation_size
            right_chunks = list(self.data.chunks)
            right_chunks[axis.index_in_array] = (extrapolation_size,)
            right_data = da.zeros(shape=tuple(right_shape),
                                  chunks=tuple(right_chunks),
                                  dtype=self.data.dtype)
            s.data = da.concatenate([left_data, right_data],
                                    axis=axis.index_in_array)
        else:
            # just old code
            s.data = np.zeros(new_shape)
            s.data[..., :axis.size] = self.data
        s.get_dimensions_from_data()
        pl = PowerLaw()
        pl._axes_manager = self.axes_manager
        # TODO: make work lazily
        pl.estimate_parameters(
            s, axis.index2value(axis.size - window_size),
            axis.index2value(axis.size - 1))
        if fix_neg_r is True:
            _r = pl.r.map['values']
            _A = pl.A.map['values']
            _A[_r <= 0] = 0
            pl.A.map['values'] = _A
        # If the signal is binned we need to bin the extrapolated power law
        # what, in a first approximation, can be done by multiplying by the
        # axis step size.
        if self.metadata.Signal.binned is True:
            factor = s.axes_manager[-1].scale
        else:
            factor = 1
        if self.metadata.Signal.lazy:
            # only need new axes if the navigation dimension is not 0
            if s.axes_manager.navigation_dimension:
                rightslice = (..., None)
                axisslice = (None, slice(axis.size, None))
            else:
                rightslice = (...,)
                axisslice = (slice(axis.size, None),)
            right_chunks[axis.index_in_array] = 1
            A = da.from_array(pl.A.map['values'][rightslice],
                              chunks=right_chunks)
            x = da.from_array(s.axes_manager.signal_axes[0].axis[axisslice],
                              chunks=(extrapolation_size,))
            r = da.from_array(pl.r.map['values'][rightslice],
                              chunks=right_chunks)
            right_data = factor * A * x**(-r)
            s.data = da.concatenate([left_data, right_data],
                                    axis=axis.index_in_array)
        else:
            s.data[..., axis.size:] = (
                factor * pl.A.map['values'][..., np.newaxis] *
                s.axes_manager.signal_axes[0].axis[np.newaxis, axis.size:] ** (
                    -pl.r.map['values'][..., np.newaxis]))
        return s

    def kramers_kronig_analysis(self,
                                zlp=None,
                                iterations=1,
                                n=None,
                                t=None,
                                delta=0.5,
                                full_output=False):
        """Calculate the complex
        dielectric function from a single scattering distribution (SSD) using
        the Kramers-Kronig relations.

        It uses the FFT method as in [Egerton2011]_.  The SSD is an
        EELSSpectrum instance containing SSD low-loss EELS with no zero-loss
        peak. The internal loop is devised to approximately subtract the
        surface plasmon contribution supposing an unoxidized planar surface and
        neglecting coupling between the surfaces. This method does not account
        for retardation effects, instrumental broading and surface plasmon
        excitation in particles.

        Note that either refractive index or thickness are required.
        If both are None or if both are provided an exception is raised.

        Parameters
        ----------
        zlp: {None, number, Signal1D}
            ZLP intensity. It is optional (can be None) if `t` is None and `n`
            is not None and the thickness estimation is not required. If `t`
            is not None, the ZLP is required to perform the normalization and
            if `t` is not None, the ZLP is required to calculate the thickness.
            If the ZLP is the same for all spectra, the integral of the ZLP
            can be provided as a number. Otherwise, if the ZLP intensity is not
            the same for all spectra, it can be provided as i) a Signal1D
            of the same dimensions as the current signal containing the ZLP
            spectra for each location ii) a BaseSignal of signal dimension 0
            and navigation_dimension equal to the current signal containing the
            integrated ZLP intensity.
        iterations: int
            Number of the iterations for the internal loop to remove the
            surface plasmon contribution. If 1 the surface plasmon contribution
            is not estimated and subtracted (the default is 1).
        n: {None, float}
            The medium refractive index. Used for normalization of the
            SSD to obtain the energy loss function. If given the thickness
            is estimated and returned. It is only required when `t` is None.
        t: {None, number, Signal1D}
            The sample thickness in nm. Used for normalization of the
            SSD to obtain the energy loss function. It is only required when
            `n` is None. If the thickness is the same for all spectra it can be
            given by a number. Otherwise, it can be provided as a BaseSignal with
            signal dimension 0 and navigation_dimension equal to the current
            signal.
        delta : float
            A small number (0.1-0.5 eV) added to the energy axis in
            specific steps of the calculation the surface loss correction to
            improve stability.
        full_output : bool
            If True, return a dictionary that contains the estimated
            thickness if `t` is None and the estimated surface plasmon
            excitation and the spectrum corrected from surface plasmon
            excitations if `iterations` > 1.

        Returns
        -------
        eps: DielectricFunction instance
            The complex dielectric function results,
                $\epsilon = \epsilon_1 + i*\epsilon_2$,
            contained in an DielectricFunction instance.
        output: Dictionary (optional)
            A dictionary of optional outputs with the following keys:

            ``thickness``
                The estimated  thickness in nm calculated by normalization of
                the SSD (only when `t` is None)

            ``surface plasmon estimation``
               The estimated surface plasmon excitation (only if
               `iterations` > 1.)

        Raises
        ------
        ValuerError
            If both `n` and `t` are undefined (None).
        AttribureError
            If the beam_energy or the collection semi-angle are not defined in
            metadata.

        Notes
        -----
        This method is based in Egerton's Matlab code [Egerton2011]_ with some
        minor differences:

        * The integrals are performed using the simpsom rule instead of using
          a summation.
        * The wrap-around problem when computing the ffts is workarounded by
          padding the signal instead of substracting the reflected tail.

        .. [Egerton2011] Ray Egerton, "Electron Energy-Loss
           Spectroscopy in the Electron Microscope", Springer-Verlag, 2011.

        """
        output = {}
        if iterations == 1:
            # In this case s.data is not modified so there is no need to make
            # a deep copy.
            s = self.isig[0.:]
        else:
            s = self.isig[0.:].deepcopy()

        sorig = self.isig[0.:]
        # Avoid singularity at 0
        if s.axes_manager.signal_axes[0].axis[0] == 0:
            s = s.isig[1:]
            sorig = self.isig[1:]

        # Constants and units
        me = constants.value(
            'electron mass energy equivalent in MeV') * 1e3  # keV

        # Mapped parameters
        try:
            e0 = s.metadata.Acquisition_instrument.TEM.beam_energy
        except:
            raise AttributeError("Please define the beam energy."
                                 "You can do this e.g. by using the "
                                 "set_microscope_parameters method")
        try:
            beta = s.metadata.Acquisition_instrument.TEM.Detector.\
                EELS.collection_angle
        except:
            raise AttributeError("Please define the collection semi-angle. "
                                 "You can do this e.g. by using the "
                                 "set_microscope_parameters method")

        axis = s.axes_manager.signal_axes[0]
        eaxis = axis.axis.copy()

        if isinstance(zlp, hyperspy.signal.BaseSignal):
            if (zlp.axes_manager.navigation_dimension ==
                    self.axes_manager.navigation_dimension):
                if zlp.axes_manager.signal_dimension == 0:
                    i0 = zlp.data
                else:
                    i0 = zlp.integrate1D(axis.index_in_axes_manager).data
            else:
                raise ValueError('The ZLP signal dimensions are not '
                                 'compatible with the dimensions of the '
                                 'low-loss signal')
            i0 = i0.reshape(
                np.insert(i0.shape, axis.index_in_array, 1))
        elif isinstance(zlp, numbers.Number):
            i0 = zlp
        else:
            raise ValueError('The zero-loss peak input is not valid, it must be\
                             in the BaseSignal class or a Number.')

        if isinstance(t, hyperspy.signal.BaseSignal):
            if (t.axes_manager.navigation_dimension ==
                    self.axes_manager.navigation_dimension) and (
                    t.axes_manager.signal_dimension == 0):
                t = t.data
                t = t.reshape(
                    np.insert(t.shape, axis.index_in_array, 1))
            else:
                raise ValueError('The thickness signal dimensions are not '
                                 'compatible with the dimensions of the '
                                 'low-loss signal')
        elif isinstance(t, np.ndarray) and t.shape and t.shape != (1,):
            raise ValueError("thickness must be a HyperSpy signal or a number,"
                             " not a numpy array.")

        # Slicer to get the signal data from 0 to axis.size
        slicer = s.axes_manager._get_data_slice(
            [(axis.index_in_array, slice(None, axis.size)), ])

        # Kinetic definitions
        ke = e0 * (1 + e0 / 2. / me) / (1 + e0 / me) ** 2
        tgt = e0 * (2 * me + e0) / (me + e0)
        rk0 = 2590 * (1 + e0 / me) * np.sqrt(2 * ke / me)

        for io in range(iterations):
            # Calculation of the ELF by normalization of the SSD
            # Norm(SSD) = Imag(-1/epsilon) (Energy Loss Funtion, ELF)

            # We start by the "angular corrections"
            Im = s.data / (np.log(1 + (beta * tgt / eaxis) ** 2)) / axis.scale
            if n is None and t is None:
                raise ValueError("The thickness and the refractive index are "
                                 "not defined. Please provide one of them.")
            elif n is not None and t is not None:
                raise ValueError("Please provide the refractive index OR the "
                                 "thickness information, not both")
            elif n is not None:
                # normalize using the refractive index.
                K = (Im / eaxis).sum(axis=axis.index_in_array) * axis.scale
                K = (K / (np.pi / 2) / (1 - 1. / n ** 2)).reshape(
                    np.insert(K.shape, axis.index_in_array, 1))
                # Calculate the thickness only if possible and required
                if zlp is not None and (full_output is True or
                                        iterations > 1):
                    te = (332.5 * K * ke / i0)
                    if full_output is True:
                        output['thickness'] = te
            elif t is not None:
                if zlp is None:
                    raise ValueError("The ZLP must be provided when the  "
                                     "thickness is used for normalization.")
                # normalize using the thickness
                K = t * i0 / (332.5 * ke)
                te = t
            Im = Im / K

            # Kramers Kronig Transform:
            # We calculate KKT(Im(-1/epsilon))=1+Re(1/epsilon) with FFT
            # Follows: D W Johnson 1975 J. Phys. A: Math. Gen. 8 490
            # Use a size that is a power of two to speed up the fft and
            # make it double the closest upper value to workaround the
            # wrap-around problem.
            esize = 2 * closest_power_of_two(axis.size)
            q = -2 * np.fft.fft(Im, esize,
                                axis.index_in_array).imag / esize

            q[slicer] *= -1
            q = np.fft.fft(q, axis=axis.index_in_array)
            # Final touch, we have Re(1/eps)
            Re = q[slicer].real + 1

            # Egerton does this to correct the wrap-around problem, but in our
            # case this is not necessary because we compute the fft on an
            # extended and padded spectrum to avoid this problem.
            # Re=real(q)
            # Tail correction
            # vm=Re[axis.size-1]
            # Re[:(axis.size-1)]=Re[:(axis.size-1)]+1-(0.5*vm*((axis.size-1) /
            #  (axis.size*2-arange(0,axis.size-1)))**2)
            # Re[axis.size:]=1+(0.5*vm*((axis.size-1) /
            #  (axis.size+arange(0,axis.size)))**2)

            # Epsilon appears:
            #  We calculate the real and imaginary parts of the CDF
            e1 = Re / (Re ** 2 + Im ** 2)
            e2 = Im / (Re ** 2 + Im ** 2)

            if iterations > 1 and zlp is not None:
                # Surface losses correction:
                #  Calculates the surface ELF from a vaccumm border effect
                #  A simulated surface plasmon is subtracted from the ELF
                Srfelf = 4 * e2 / ((e1 + 1) ** 2 + e2 ** 2) - Im
                adep = (tgt / (eaxis + delta) *
                        np.arctan(beta * tgt / axis.axis) -
                        beta / 1000. /
                        (beta ** 2 + axis.axis ** 2. / tgt ** 2))
                Srfint = 2000 * K * adep * Srfelf / rk0 / te * axis.scale
                s.data = sorig.data - Srfint
                _logger.debug('Iteration number: %d / %d', io + 1, iterations)
                if iterations == io + 1 and full_output is True:
                    sp = sorig._deepcopy_with_new_data(Srfint)
                    sp.metadata.General.title += (
                        " estimated surface plasmon excitation.")
                    output['surface plasmon estimation'] = sp
                    del sp
                del Srfint

        eps = s._deepcopy_with_new_data(e1 + e2 * 1j)
        del s
        eps.set_signal_type("DielectricFunction")
        eps.metadata.General.title = (self.metadata.General.title +
                                      'dielectric function '
                                      '(from Kramers-Kronig analysis)')
        if eps.tmp_parameters.has_item('filename'):
            eps.tmp_parameters.filename = (
                self.tmp_parameters.filename +
                '_CDF_after_Kramers_Kronig_transform')
        if 'thickness' in output:
            thickness = eps._get_navigation_signal(
                data=te[self.axes_manager._get_data_slice(
                    [(axis.index_in_array, 0)])])
            thickness.metadata.General.title = (
                self.metadata.General.title + ' thickness '
                '(calculated using Kramers-Kronig analysis)')
            output['thickness'] = thickness
        if full_output is False:
            return eps
        else:
            return eps, output

    def create_model(self, ll=None, auto_background=True, auto_add_edges=True,
                     GOS=None, dictionary=None):
        """Create a model for the current EELS data.

        Parameters
        ----------
        ll : EELSSpectrum, optional
            If an EELSSpectrum is provided, it will be assumed that it is
            a low-loss EELS spectrum, and it will be used to simulate the
            effect of multiple scattering by convolving it with the EELS
            spectrum.
        auto_background : boolean, default True
            If True, and if spectrum is an EELS instance adds automatically
            a powerlaw to the model and estimate the parameters by the
            two-area method.
        auto_add_edges : boolean, default True
            If True, and if spectrum is an EELS instance, it will
            automatically add the ionization edges as defined in the
            Signal1D instance. Adding a new element to the spectrum using
            the components.EELSSpectrum.add_elements method automatically
            add the corresponding ionisation edges to the model.
        GOS : {'hydrogenic' | 'Hartree-Slater'}, optional
            The generalized oscillation strenght calculations to use for the
            core-loss EELS edges. If None the Hartree-Slater GOS are used if
            available, otherwise it uses the hydrogenic GOS.
        dictionary : {None | dict}, optional
            A dictionary to be used to recreate a model. Usually generated
            using :meth:`hyperspy.model.as_dictionary`

        Returns
        -------

        model : `EELSModel` instance.

        """
        from hyperspy.models.eelsmodel import EELSModel
        model = EELSModel(self,
                          ll=ll,
                          auto_background=auto_background,
                          auto_add_edges=auto_add_edges,
                          GOS=GOS,
                          dictionary=dictionary)
        return model


class LazyEELSSpectrum(EELSSpectrum_mixin, LazySignal1D):

    pass


class EELSSpectrum(EELSSpectrum_mixin, Signal1D):

    pass<|MERGE_RESOLUTION|>--- conflicted
+++ resolved
@@ -24,12 +24,7 @@
 import traits.api as t
 from scipy import constants
 
-<<<<<<< HEAD
-from hyperspy.signals import Signal1D
-from hyperspy.signals import LazySignal1D
-=======
-from hyperspy._signals.signal1d import Signal1D
->>>>>>> 48776a93
+from hyperspy._signals.signal1d import (Signal1D, LazySignal1D)
 from hyperspy.misc.elements import elements as elements_db
 import hyperspy.axes
 from hyperspy.decorators import only_interactive
@@ -177,17 +172,13 @@
         self._check_navigation_mask(mask)
         zlpc = self.valuemax(-1)
         if mask is not None:
-<<<<<<< HEAD
             if zlpc._lazy:
                 zlpc.data = da.where(mask.data, np.nan, zlpc.data)
             else:
                 zlpc.data[mask.data] = np.nan
-=======
-            zlpc.data[mask.data] = np.nan
         zlpc.set_signal_type("")
         title = self.metadata.General.title
         zlpc.metadata.General.title = "ZLP(%s)" % title
->>>>>>> 48776a93
         return zlpc
 
     def align_zero_loss_peak(
@@ -353,8 +344,7 @@
         else:
             I0 = self._get_navigation_signal()
             I0.axes_manager.set_signal_dimension(0)
-<<<<<<< HEAD
-            threshold.set_signal_dimension(0)
+            threshold.axes_manager.set_signal_dimension(0)
 
             def estimating_function(current_value, threshold=None,
                                     indices=None,
@@ -383,21 +373,6 @@
             #     else:
             #         s.data[:] = (self.inav[I0.axes_manager.indices].isig[
             #                      :threshold_].integrate1D(-1).data)
-        I0.axes_manager.set_signal_dimension(
-            self.axes_manager.navigation_dimension)
-=======
-            with progressbar(total=self.axes_manager.navigation_size,
-                             disable=not show_progressbar,
-                             leave=True) as pbar:
-                for i, (i0, th, s) in enumerate(zip(I0._iterate_signal(),
-                                                    threshold._iterate_signal(),
-                                                    self)):
-                    if np.isnan(th[0]):
-                        i0[:] = np.nan
-                    else:
-                        i0[:] = s.isig[:th[0]].integrate1D(-1).data
-                    pbar.update(1)
->>>>>>> 48776a93
         I0.metadata.General.title = (
             self.metadata.General.title + ' elastic intensity')
         I0.set_signal_type("")
@@ -437,7 +412,7 @@
             in the axis units. If no inflexion point is found in this
             spectral range the window value is returned instead.
         tol : {None, float}
-            The threshold tolerance for the derivative. If None it is
+            The threshold tolerance for the derivative. If "auto" it is
             automatically calculated as the minimum value that guarantees
             finding an inflexion point in all the spectra in given energy
             range.
