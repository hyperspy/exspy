# -*- coding: utf-8 -*-
# Copyright 2007-2016 The HyperSpy developers
#
# This file is part of  HyperSpy.
#
#  HyperSpy is free software: you can redistribute it and/or modify
# it under the terms of the GNU General Public License as published by
# the Free Software Foundation, either version 3 of the License, or
# (at your option) any later version.
#
#  HyperSpy is distributed in the hope that it will be useful,
# but WITHOUT ANY WARRANTY; without even the implied warranty of
# MERCHANTABILITY or FITNESS FOR A PARTICULAR PURPOSE.  See the
# GNU General Public License for more details.
#
# You should have received a copy of the GNU General Public License
# along with  HyperSpy.  If not, see <http://www.gnu.org/licenses/>.

import matplotlib.pyplot as plt
import numpy as np
import warnings

from hyperspy.exceptions import DataDimensionError
from hyperspy.signal import BaseSignal
from hyperspy.gui.egerton_quantification import SpikesRemoval
import math

import scipy.interpolate
try:
    from scipy.signal import savgol_filter
    savgol_imported = True
except ImportError:
    savgol_imported = False
import scipy as sp
try:
    from statsmodels.nonparametric.smoothers_lowess import lowess
    statsmodels_installed = True
except:
    statsmodels_installed = False

from hyperspy.decorators import auto_replot
from hyperspy.defaults_parser import preferences
from hyperspy.external.progressbar import progressbar
from hyperspy.gui.tools import (
    Signal1DCalibration,
    SmoothingSavitzkyGolay,
    SmoothingLowess,
    SmoothingTV,
    ButterworthFilter)
from hyperspy.misc.tv_denoise import _tv_denoise_1d
from hyperspy.gui.egerton_quantification import BackgroundRemoval
from hyperspy.decorators import only_interactive
from hyperspy.decorators import interactive_range_selector
from scipy.ndimage.filters import gaussian_filter1d
from hyperspy.gui.tools import IntegrateArea
from hyperspy import components


def find_peaks_ohaver(y, x=None, slope_thresh=0., amp_thresh=None,
                      medfilt_radius=5, maxpeakn=30000, peakgroup=10,
                      subchannel=True,):
    """Find peaks along a 1D line.
    Function to locate the positive peaks in a noisy x-y data set.
    Detects peaks by looking for downward zero-crossings in the first
    derivative that exceed 'slope_thresh'.
    Returns an array containing position, height, and width of each peak.
    Sorted by position.
    'slope_thresh' and 'amp_thresh', control sensitivity: higher values will
    neglect smaller features.
    Parameters
    ---------
    y : array
        1D input array, e.g. a spectrum
    x : array (optional)
        1D array describing the calibration of y (must have same shape as y)
    slope_thresh : float (optional)
                   1st derivative threshold to count the peak
                   default is set to 0.5
                   higher values will neglect smaller features.
    amp_thresh : float (optional)
                 intensity threshold above which
                 default is set to 10% of max(y)
                 higher values will neglect smaller features.
    medfilt_radius : int (optional)
                     median filter window to apply to smooth the data
                     (see scipy.signal.medfilt)
                     if 0, no filter will be applied.
                     default is set to 5
    peakgroup : int (optional)
                number of points around the "top part" of the peak
                default is set to 10
    maxpeakn : int (optional)
              number of maximum detectable peaks
              default is set to 30000
    subchannel : bool (optional)
             default is set to True
    Returns
    -------
    P : structured array of shape (npeaks) and fields: position, width, height
        contains position, height, and width of each peak
    Examples
    --------
    >>> x = arange(0,50,0.01)
    >>> y = cos(x)
    >>> one_dim_findpeaks(y, x,0,0)
    array([[  1.68144859e-05,   9.99999943e-01,   3.57487961e+00],
           [  6.28318614e+00,   1.00000003e+00,   3.57589018e+00],
           [  1.25663708e+01,   1.00000002e+00,   3.57600673e+00],
           [  1.88495565e+01,   1.00000002e+00,   3.57597295e+00],
           [  2.51327421e+01,   1.00000003e+00,   3.57590284e+00],
           [  3.14159267e+01,   1.00000002e+00,   3.57600856e+00],
           [  3.76991124e+01,   1.00000002e+00,   3.57597984e+00],
           [  4.39822980e+01,   1.00000002e+00,   3.57591479e+00]])
    Notes
    -----
    Original code from T. C. O'Haver, 1995.
    Version 2  Last revised Oct 27, 2006 Converted to Python by
    Michael Sarahan, Feb 2011.
    Revised to handle edges better.  MCS, Mar 2011
    """

    if x is None:
        x = np.arange(len(y), dtype=np.int64)
    if not amp_thresh:
        amp_thresh = 0.1 * y.max()
    peakgroup = np.round(peakgroup)
    if medfilt_radius:
        d = np.gradient(scipy.signal.medfilt(y, medfilt_radius))
    else:
        d = np.gradient(y)
    n = np.round(peakgroup / 2 + 1)
    peak_dt = np.dtype([('position', np.float),
                        ('height', np.float),
                        ('width', np.float)])
    P = np.array([], dtype=peak_dt)
    peak = 0
    for j in range(len(y) - 4):
        if np.sign(d[j]) > np.sign(d[j + 1]):  # Detects zero-crossing
            if np.sign(d[j + 1]) == 0:
                continue
            # if slope of derivative is larger than slope_thresh
            if d[j] - d[j + 1] > slope_thresh:
                # if height of peak is larger than amp_thresh
                if y[j] > amp_thresh:
                    # the next section is very slow, and actually messes
                    # things up for images (discrete pixels),
                    # so by default, don't do subchannel precision in the
                    # 1D peakfind step.
                    if subchannel:
                        xx = np.zeros(peakgroup)
                        yy = np.zeros(peakgroup)
                        s = 0
                        for k in range(peakgroup):
                            groupindex = int(j + k - n + 1)
                            if groupindex < 1:
                                xx = xx[1:]
                                yy = yy[1:]
                                s += 1
                                continue
                            elif groupindex > y.shape[0] - 1:
                                xx = xx[:groupindex - 1]
                                yy = yy[:groupindex - 1]
                                break
                            xx[k - s] = x[groupindex]
                            yy[k - s] = y[groupindex]
                        avg = np.average(xx)
                        stdev = np.std(xx)
                        xxf = (xx - avg) / stdev
                        # Fit parabola to log10 of sub-group with
                        # centering and scaling
                        yynz = yy != 0
                        coef = np.polyfit(
                            xxf[yynz], np.log10(np.abs(yy[yynz])), 2)
                        c1 = coef[2]
                        c2 = coef[1]
                        c3 = coef[0]
                        width = np.linalg.norm(
                            stdev * 2.35703 / (np.sqrt(2) * np.sqrt(-1 * c3)))
                        # if the peak is too narrow for least-squares
                        # technique to work  well, just use the max value
                        # of y in the sub-group of points near peak.
                        if peakgroup < 7:
                            height = np.max(yy)
                            position = xx[np.argmin(np.abs(yy - height))]
                        else:
                            position = - ((stdev * c2 / (2 * c3)) - avg)
                            height = np.exp(c1 - c3 * (c2 / (2 * c3)) ** 2)
                    # Fill results array P. One row for each peak
                    # detected, containing the
                    # peak position (x-value) and peak height (y-value).
                    else:
                        position = x[j]
                        height = y[j]
                        # no way to know peak width without
                        # the above measurements.
                        width = 0
                    if (not np.isnan(position) and 0 < position < x[-1]):
                        P = np.hstack((P,
                                       np.array([(position, height, width)],
                                                dtype=peak_dt)))
                        peak += 1
    # return only the part of the array that contains peaks
    # (not the whole maxpeakn x 3 array)
    if len(P) > maxpeakn:
        minh = np.sort(P['height'])[-maxpeakn]
        P = P[P['height'] >= minh]

    # Sorts the values as a function of position
    P.sort(0)

    return P


def interpolate1D(number_of_interpolation_points, data):
    ip = number_of_interpolation_points
    ch = len(data)
    old_ax = np.linspace(0, 100, ch)
    new_ax = np.linspace(0, 100, ch * ip - (ip - 1))
    interpolator = scipy.interpolate.interp1d(old_ax, data)
    return interpolator(new_ax)


class Signal1DTools(object):

    def shift1D(self,
                shift_array,
                interpolation_method='linear',
                crop=True,
                expand=False,
                fill_value=np.nan,
                show_progressbar=None):
        """Shift the data in place over the signal axis by the amount specified
        by an array.
        Parameters
        ----------
        shift_array : numpy array
            An array containing the shifting amount. It must have
            `axes_manager._navigation_shape_in_array` shape.
        interpolation_method : str or int
            Specifies the kind of interpolation as a string ('linear',
            'nearest', 'zero', 'slinear', 'quadratic, 'cubic') or as an
            integer specifying the order of the spline interpolator to
            use.
        crop : bool
            If True automatically crop the signal axis at both ends if
            needed.
        expand : bool
            If True, the data will be expanded to fit all data after alignment.
            Overrides `crop`.
        fill_value : float
            If crop is False fill the data outside of the original
            interval with the given value where needed.
        show_progressbar : None or bool
            If True, display a progress bar. If None the default is set in
            `preferences`.
        Raises
        ------
        SignalDimensionError if the signal dimension is not 1.
        """
        if not np.any(shift_array):
            # Nothing to do, the shift array if filled with zeros
            return
        if show_progressbar is None:
            show_progressbar = preferences.General.show_progressbar
        self._check_signal_dimension_equals_one()
        axis = self.axes_manager.signal_axes[0]
        pbar = progressbar(
            maxval=self.axes_manager.navigation_size,
            disabled=not show_progressbar)

        # Figure out min/max shifts, and translate to shifts in index as well
        minimum, maximum = np.nanmin(shift_array), np.nanmax(shift_array)
        if minimum < 0:
            ihigh = 1 + axis.value2index(
                axis.high_value + minimum,
                rounding=math.floor)
        else:
            ihigh = axis.high_index + 1
        if maximum > 0:
            ilow = axis.value2index(axis.offset + maximum,
                                    rounding=math.ceil)
        else:
            ilow = axis.low_index
        if expand:
            padding = []
            for i in range(self.data.ndim):
                if i == axis.index_in_array:
                    padding.append(
                        (axis.high_index - ihigh + 1, ilow - axis.low_index))
                else:
                    padding.append((0, 0))
            self.data = np.pad(self.data, padding, mode='constant',
                               constant_values=(fill_value,))
            axis.offset += minimum
            axis.size += axis.high_index - ihigh + 1 + ilow - axis.low_index
        offset = axis.offset
        original_axis = axis.axis.copy()
        for i, (dat, shift) in enumerate(zip(
                self._iterate_signal(),
                shift_array.ravel())):
            if np.isnan(shift):
                continue
            si = sp.interpolate.interp1d(original_axis,
                                         dat,
                                         bounds_error=False,
                                         fill_value=fill_value,
                                         kind=interpolation_method)
            axis.offset = float(offset - shift)
            dat[:] = si(axis.axis)
            pbar.update(i + 1)

        axis.offset = offset

        if crop and not expand:
            self.crop(axis.index_in_axes_manager,
                      ilow,
                      ihigh)

        self.events.data_changed.trigger(obj=self)

    def interpolate_in_between(self, start, end, delta=3,
                               show_progressbar=None, **kwargs):
        """Replace the data in a given range by interpolation.
        The operation is performed in place.
        Parameters
        ----------
        start, end : {int | float}
            The limits of the interval. If int they are taken as the
            axis index. If float they are taken as the axis value.
        delta : {int | float}
            The windows around the (start, end) to use for interpolation
        show_progressbar : None or bool
            If True, display a progress bar. If None the default is set in
            `preferences`.
        All extra keyword arguments are passed to
        scipy.interpolate.interp1d. See the function documentation
        for details.
        Raises
        ------
        SignalDimensionError if the signal dimension is not 1.
        """
        if show_progressbar is None:
            show_progressbar = preferences.General.show_progressbar
        self._check_signal_dimension_equals_one()
        axis = self.axes_manager.signal_axes[0]
        i1 = axis._get_index(start)
        i2 = axis._get_index(end)
        if isinstance(delta, float):
            delta = int(delta / axis.scale)
        i0 = int(np.clip(i1 - delta, 0, np.inf))
        i3 = int(np.clip(i2 + delta, 0, axis.size))
        pbar = progressbar(
            maxval=self.axes_manager.navigation_size,
            disabled=not show_progressbar)
        for i, dat in enumerate(self._iterate_signal()):
            dat_int = sp.interpolate.interp1d(
                list(range(i0, i1)) + list(range(i2, i3)),
                dat[i0:i1].tolist() + dat[i2:i3].tolist(),
                **kwargs)
            dat[i1:i2] = dat_int(list(range(i1, i2)))
            pbar.update(i + 1)
        self.events.data_changed.trigger(obj=self)

    def _check_navigation_mask(self, mask):
        if mask is not None:
            if not isinstance(mask, BaseSignal):
                raise ValueError("mask must be a BaseSignal instance.")
            elif mask.axes_manager.signal_dimension not in (0, 1):
                raise ValueError("mask must be a BaseSignal "
                                 "with signal_dimension equal to 1")
            elif (mask.axes_manager.navigation_dimension !=
                  self.axes_manager.navigation_dimension):
                raise ValueError("mask must be a BaseSignal with the same "
                                 "navigation_dimension as the current signal.")

    def estimate_shift1D(self,
                         start=None,
                         end=None,
                         reference_indices=None,
                         max_shift=None,
                         interpolate=True,
                         number_of_interpolation_points=5,
                         mask=None,
                         show_progressbar=None):
        """Estimate the shifts in the current signal axis using
         cross-correlation.
        This method can only estimate the shift by comparing
        unidimensional features that should not change the position in
        the signal axis. To decrease the memory usage, the time of
        computation and the accuracy of the results it is convenient to
        select the feature of interest providing sensible values for
        `start` and `end`. By default interpolation is used to obtain
        subpixel precision.
        Parameters
        ----------
        start, end : {int | float | None}
            The limits of the interval. If int they are taken as the
            axis index. If float they are taken as the axis value.
        reference_indices : tuple of ints or None
            Defines the coordinates of the spectrum that will be used
            as eference. If None the spectrum at the current
            coordinates is used for this purpose.
        max_shift : int
            "Saturation limit" for the shift.
        interpolate : bool
            If True, interpolation is used to provide sub-pixel
            accuracy.
        number_of_interpolation_points : int
            Number of interpolation points. Warning: making this number
            too big can saturate the memory
        mask : BaseSignal of bool data type.
            It must have signal_dimension = 0 and navigation_shape equal to the
            current signal. Where mask is True the shift is not computed
            and set to nan.
        show_progressbar : None or bool
            If True, display a progress bar. If None the default is set in
            `preferences`.
        Returns
        -------
        An array with the result of the estimation in the axis units.
        Raises
        ------
        SignalDimensionError if the signal dimension is not 1.
        """
        if show_progressbar is None:
            show_progressbar = preferences.General.show_progressbar
        self._check_signal_dimension_equals_one()
        ip = number_of_interpolation_points + 1
        axis = self.axes_manager.signal_axes[0]
        self._check_navigation_mask(mask)
        if reference_indices is None:
            reference_indices = self.axes_manager.indices

        i1, i2 = axis._get_index(start), axis._get_index(end)
        shift_array = np.zeros(self.axes_manager._navigation_shape_in_array,
                               dtype=float)
        ref = self.inav[reference_indices].data[i1:i2]
        if interpolate is True:
            ref = interpolate1D(ip, ref)
        pbar = progressbar(
            maxval=self.axes_manager.navigation_size,
            disabled=not show_progressbar)
        for i, (dat, indices) in enumerate(zip(
                self._iterate_signal(),
                self.axes_manager._array_indices_generator())):
            if mask is not None and bool(mask.data[indices]) is True:
                shift_array[indices] = np.nan
            else:
                dat = dat[i1:i2]
                if interpolate is True:
                    dat = interpolate1D(ip, dat)
                shift_array[indices] = np.argmax(
                    np.correlate(ref, dat, 'full')) - len(ref) + 1
            pbar.update(i + 1)
        pbar.finish()

        if max_shift is not None:
            if interpolate is True:
                max_shift *= ip
            shift_array.clip(-max_shift, max_shift)
        if interpolate is True:
            shift_array /= ip
        shift_array *= axis.scale
        return shift_array

    def align1D(self,
                start=None,
                end=None,
                reference_indices=None,
                max_shift=None,
                interpolate=True,
                number_of_interpolation_points=5,
                interpolation_method='linear',
                crop=True,
                expand=False,
                fill_value=np.nan,
                also_align=[],
                mask=None,
                show_progressbar=None):
        """Estimate the shifts in the signal axis using
        cross-correlation and use the estimation to align the data in place.
        This method can only estimate the shift by comparing
        unidimensional
        features that should not change the position.
        To decrease memory usage, time of computation and improve
        accuracy it is convenient to select the feature of interest
        setting the `start` and `end` keywords. By default interpolation is
        used to obtain subpixel precision.
        Parameters
        ----------
        start, end : {int | float | None}
            The limits of the interval. If int they are taken as the
            axis index. If float they are taken as the axis value.
        reference_indices : tuple of ints or None
            Defines the coordinates of the spectrum that will be used
            as eference. If None the spectrum at the current
            coordinates is used for this purpose.
        max_shift : int
            "Saturation limit" for the shift.
        interpolate : bool
            If True, interpolation is used to provide sub-pixel
            accuracy.
        number_of_interpolation_points : int
            Number of interpolation points. Warning: making this number
            too big can saturate the memory
        interpolation_method : str or int
            Specifies the kind of interpolation as a string ('linear',
            'nearest', 'zero', 'slinear', 'quadratic, 'cubic') or as an
            integer specifying the order of the spline interpolator to
            use.
        crop : bool
            If True automatically crop the signal axis at both ends if
            needed.
        expand : bool
            If True, the data will be expanded to fit all data after alignment.
            Overrides `crop`.
        fill_value : float
            If crop is False fill the data outside of the original
            interval with the given value where needed.
        also_align : list of signals
            A list of BaseSignal instances that has exactly the same
            dimensions as this one and that will be aligned using the shift map
            estimated using the this signal.
        mask : BaseSignal of bool data type.
            It must have signal_dimension = 0 and navigation_shape equal to the
            current signal. Where mask is True the shift is not computed
            and set to nan.
        show_progressbar : None or bool
            If True, display a progress bar. If None the default is set in
            `preferences`.
<<<<<<< HEAD
        Returns
        -------
        An array with the result of the estimation. The shift will be
=======

>>>>>>> 54b20c9f
        Raises
        ------
        SignalDimensionError if the signal dimension is not 1.
        See also
        --------
        estimate_shift1D
        """
        if also_align is None:
            also_align = []
        self._check_signal_dimension_equals_one()
        shift_array = self.estimate_shift1D(
            start=start,
            end=end,
            reference_indices=reference_indices,
            max_shift=max_shift,
            interpolate=interpolate,
            number_of_interpolation_points=number_of_interpolation_points,
            mask=mask,
            show_progressbar=show_progressbar)
        for signal in also_align + [self]:
            signal.shift1D(shift_array=shift_array,
                           interpolation_method=interpolation_method,
                           crop=crop,
                           fill_value=fill_value,
                           expand=expand,
                           show_progressbar=show_progressbar)

    def integrate_in_range(self, signal_range='interactive'):
        """ Sums the spectrum over an energy range, giving the integrated
        area.
        The energy range can either be selected through a GUI or the command
        line.
        Parameters
        ----------
        signal_range : {a tuple of this form (l, r), "interactive"}
            l and r are the left and right limits of the range. They can be
            numbers or None, where None indicates the extremes of the interval.
            If l and r are floats the `signal_range` will be in axis units (for
            example eV). If l and r are integers the `signal_range` will be in
            index units. When `signal_range` is "interactive" (default) the
            range is selected using a GUI.
        Returns
        -------
        integrated_spectrum : BaseSignal subclass
        See Also
        --------
        integrate_simpson
        Examples
        --------
        Using the GUI
        >>> s.integrate_in_range()
        Using the CLI
        >>> s_int = s.integrate_in_range(signal_range=(560,None))
        Selecting a range in the axis units, by specifying the
        signal range with floats.
        >>> s_int = s.integrate_in_range(signal_range=(560.,590.))
        Selecting a range using the index, by specifying the
        signal range with integers.
        >>> s_int = s.integrate_in_range(signal_range=(100,120))
        """

        if signal_range == 'interactive':
            self_copy = self.deepcopy()
            ia = IntegrateArea(self_copy, signal_range)
            ia.edit_traits()
            integrated_signal1D = self_copy
        else:
            integrated_signal1D = self._integrate_in_range_commandline(
                signal_range)
        return integrated_signal1D

    def _integrate_in_range_commandline(self, signal_range):
        e1 = signal_range[0]
        e2 = signal_range[1]
        integrated_signal1D = self.isig[e1:e2].integrate1D(-1)
        return integrated_signal1D

    @only_interactive
    def calibrate(self):
        """Calibrate the spectral dimension using a gui.
        It displays a window where the new calibration can be set by:
        * Setting the offset, units and scale directly
        * Selection a range by dragging the mouse on the spectrum figure
         and
        setting the new values for the given range limits
        Notes
        -----
        For this method to work the output_dimension must be 1. Set the
        view
        accordingly
        Raises
        ------
        SignalDimensionError if the signal dimension is not 1.
        """
        self._check_signal_dimension_equals_one()
        calibration = SpectrumCalibration(self)
        calibration.edit_traits()

    def smooth_savitzky_golay(self,
                              polynomial_order=None,
                              window_length=None,
                              differential_order=0):
        """Apply a Savitzky-Golay filter to the data in place.
        If `polynomial_order` or `window_length` or `differential_order` are
        None the method is run in interactive mode.
        Parameters
        ----------
        window_length : int
            The length of the filter window (i.e. the number of coefficients).
            `window_length` must be a positive odd integer.
        polynomial_order : int
            The order of the polynomial used to fit the samples.
            `polyorder` must be less than `window_length`.
        differential_order: int, optional
            The order of the derivative to compute.  This must be a
            nonnegative integer.  The default is 0, which means to filter
            the data without differentiating.
        Notes
        -----
        More information about the filter in `scipy.signal.savgol_filter`.
        """
        if not savgol_imported:
            raise ImportError("scipy >= 0.14 needs to be installed to use"
                              "this feature.")
        self._check_signal_dimension_equals_one()
        if (polynomial_order is not None and
                window_length is not None):
            axis = self.axes_manager.signal_axes[0]
            self.data = savgol_filter(
                x=self.data,
                window_length=window_length,
                polyorder=polynomial_order,
                deriv=differential_order,
                delta=axis.scale,
                axis=axis.index_in_array)
            self.events.data_changed.trigger(obj=self)
        else:
            # Interactive mode
            smoother = SmoothingSavitzkyGolay(self)
            smoother.differential_order = differential_order
            if polynomial_order is not None:
                smoother.polynomial_order = polynomial_order
            if window_length is not None:
                smoother.window_length = window_length
            smoother.edit_traits()

    def smooth_lowess(self,
                      smoothing_parameter=None,
                      number_of_iterations=None,
                      show_progressbar=None):
        """Lowess data smoothing in place.
        If `smoothing_parameter` or `number_of_iterations` are None the method
        is run in interactive mode.
        Parameters
        ----------
        smoothing_parameter: float or None
            Between 0 and 1. The fraction of the data used
            when estimating each y-value.
        number_of_iterations: int or None
            The number of residual-based reweightings
            to perform.
        show_progressbar : None or bool
            If True, display a progress bar. If None the default is set in
            `preferences`.
        Raises
        ------
        SignalDimensionError if the signal dimension is not 1.
        ImportError if statsmodels is not installed.
        Notes
        -----
        This method uses the lowess algorithm from statsmodels. statsmodels
        is required for this method.
        """
        if not statsmodels_installed:
            raise ImportError("statsmodels is not installed. This package is "
                              "required for this feature.")
        self._check_signal_dimension_equals_one()
        if smoothing_parameter is None or number_of_iterations is None:
            smoother = SmoothingLowess(self)
            if smoothing_parameter is not None:
                smoother.smoothing_parameter = smoothing_parameter
            if number_of_iterations is not None:
                smoother.number_of_iterations = number_of_iterations
            smoother.edit_traits()
        else:
            self.map(lowess,
                     exog=self.axes_manager[-1].axis,
                     frac=smoothing_parameter,
                     it=number_of_iterations,
                     is_sorted=True,
                     return_sorted=False,
                     show_progressbar=show_progressbar)

    def smooth_tv(self, smoothing_parameter=None, show_progressbar=None):
        """Total variation data smoothing in place.
        Parameters
        ----------
        smoothing_parameter: float or None
           Denoising weight relative to L2 minimization. If None the method
           is run in interactive mode.
        show_progressbar : None or bool
            If True, display a progress bar. If None the default is set in
            `preferences`.
        Raises
        ------
        SignalDimensionError if the signal dimension is not 1.
        """
        self._check_signal_dimension_equals_one()
        if smoothing_parameter is None:
            smoother = SmoothingTV(self)
            smoother.edit_traits()
        else:
            self.map(_tv_denoise_1d, weight=smoothing_parameter,
                     show_progressbar=show_progressbar)

    def filter_butterworth(self,
                           cutoff_frequency_ratio=None,
                           type='low',
                           order=2):
        """Butterworth filter in place.
        Raises
        ------
        SignalDimensionError if the signal dimension is not 1.
        """
        self._check_signal_dimension_equals_one()
        smoother = ButterworthFilter(self)
        if cutoff_frequency_ratio is not None:
            smoother.cutoff_frequency_ratio = cutoff_frequency_ratio
            smoother.apply()
        else:
            smoother.edit_traits()

    def _remove_background_cli(
            self, signal_range, background_estimator, estimate_background=True,
            show_progressbar=None):
        from hyperspy.models.model1d import Model1D
        model = Model1D(self)
        model.append(background_estimator)
        if estimate_background:
            background_estimator.estimate_parameters(
                self,
                signal_range[0],
                signal_range[1],
                only_current=False)
        else:
            model.set_signal_range(signal_range[0], signal_range[1])
            model.multifit(show_progressbar=show_progressbar)
        return self - model.as_signal(show_progressbar=show_progressbar)

    def remove_background(
            self,
            signal_range='interactive',
            background_type='PowerLaw',
            polynomial_order=2,
            estimate_background=True,
            show_progressbar=None):
        """Remove the background, either in place using a gui or returned as a new
        spectrum using the command line.
        Parameters
        ----------
        signal_range : tuple, optional
            If this argument is not specified, the signal range has to be
            selected using a GUI. And the original spectrum will be replaced.
            If tuple is given, the a spectrum will be returned.
        background_type : string
            The type of component which should be used to fit the background.
            Possible components: PowerLaw, Gaussian, Offset, Polynomial
            If Polynomial is used, the polynomial order can be specified
        polynomial_order : int, default 2
            Specify the polynomial order if a Polynomial background is used.
        estimate_background : bool
            If True, estimate the background. If False, the signal is fitted
            using a full model. This is slower compared to the estimation but
            possibly more accurate.
        show_progressbar : None or bool
            If True, display a progress bar. If None the default is set in
            `preferences`.
        Examples
        --------
        Using gui, replaces spectrum s
        >>>> s.remove_background()
        Using command line, returns a spectrum
        >>>> s = s.remove_background(signal_range=(400,450), background_type='PowerLaw')
        Using a full model to fit the background
        >>>> s = s.remove_background(signal_range=(400,450), estimate_background=False)
        Raises
        ------
        SignalDimensionError if the signal dimension is not 1.
        """
        self._check_signal_dimension_equals_one()
        if signal_range == 'interactive':
            br = BackgroundRemoval(self)
            br.edit_traits()
        else:
            if background_type == 'PowerLaw':
                background_estimator = components.PowerLaw()
            elif background_type == 'Gaussian':
                background_estimator = components.Gaussian()
            elif background_type == 'Offset':
                background_estimator = components.Offset()
            elif background_type == 'Polynomial':
                background_estimator = components.Polynomial(polynomial_order)
            else:
                raise ValueError(
                    "Background type: " +
                    background_type +
                    " not recognized")

            spectra = self._remove_background_cli(
                signal_range, background_estimator, estimate_background,
                show_progressbar=show_progressbar)
            return spectra

    @interactive_range_selector
    def crop_signal1D(self, left_value=None, right_value=None,):
        """Crop in place the spectral dimension.

        Parameters
        ----------
        left_value, righ_value: {int | float | None}
            If int the values are taken as indices. If float they are
            converted to indices using the spectral axis calibration.
            If left_value is None crops from the beginning of the axis.
            If right_value is None crops up to the end of the axis. If
            both are
            None the interactive cropping interface is activated
            enabling
            cropping the spectrum using a span selector in the signal
            plot.

        Raises
        ------
        SignalDimensionError if the signal dimension is not 1.

        """
        self._check_signal_dimension_equals_one()
        self.crop(axis=self.axes_manager.signal_axes[0].index_in_axes_manager,
                  start=left_value, end=right_value)

    @auto_replot
    def gaussian_filter(self, FWHM):
        """Applies a Gaussian filter in the spectral dimension in place.

        Parameters
        ----------
        FWHM : float
            The Full Width at Half Maximum of the gaussian in the
            spectral axis units

        Raises
        ------
        ValueError if FWHM is equal or less than zero.

        SignalDimensionError if the signal dimension is not 1.

        """
        self._check_signal_dimension_equals_one()
        if FWHM <= 0:
            raise ValueError(
                "FWHM must be greater than zero")
        axis = self.axes_manager.signal_axes[0]
        FWHM *= 1 / axis.scale
        self.data = gaussian_filter1d(
            self.data,
            axis=axis.index_in_array,
            sigma=FWHM / 2.35482)

    @auto_replot
    def hanning_taper(self, side='both', channels=None, offset=0):
        """Apply a hanning taper to the data in place.

        Parameters
        ----------
        side : {'left', 'right', 'both'}
        channels : {None, int}
            The number of channels to taper. If None 5% of the total
            number of channels are tapered.
        offset : int

        Returns
        -------
        channels

        Raises
        ------
        SignalDimensionError if the signal dimension is not 1.

        """
        # TODO: generalize it
        self._check_signal_dimension_equals_one()
        if channels is None:
            channels = int(round(len(self()) * 0.02))
            if channels < 20:
                channels = 20
        dc = self.data
        if side == 'left' or side == 'both':
            dc[..., offset:channels + offset] *= (
                np.hanning(2 * channels)[:channels])
            dc[..., :offset] *= 0.
        if side == 'right' or side == 'both':
            if offset == 0:
                rl = None
            else:
                rl = -offset
            dc[..., -channels - offset:rl] *= (
                np.hanning(2 * channels)[-channels:])
            if offset != 0:
                dc[..., -offset:] *= 0.
        return channels

    def find_peaks1D_ohaver(self, xdim=None, slope_thresh=0, amp_thresh=None,
                            subchannel=True, medfilt_radius=5, maxpeakn=30000,
                            peakgroup=10):
        """Find peaks along a 1D line (peaks in spectrum/spectra).

        Function to locate the positive peaks in a noisy x-y data set.

        Detects peaks by looking for downward zero-crossings in the
        first derivative that exceed 'slope_thresh'.

        Returns an array containing position, height, and width of each
        peak.

        'slope_thresh' and 'amp_thresh', control sensitivity: higher
        values will
        neglect smaller features.


        peakgroup is the number of points around the top peak to search
        around

        Parameters
        ---------


        slope_thresh : float (optional)
                       1st derivative threshold to count the peak
                       default is set to 0.5
                       higher values will neglect smaller features.

        amp_thresh : float (optional)
                     intensity threshold above which
                     default is set to 10% of max(y)
                     higher values will neglect smaller features.

        medfilt_radius : int (optional)
                     median filter window to apply to smooth the data
                     (see scipy.signal.medfilt)
                     if 0, no filter will be applied.
                     default is set to 5

        peakgroup : int (optional)
                    number of points around the "top part" of the peak
                    default is set to 10

        maxpeakn : int (optional)
                   number of maximum detectable peaks
                   default is set to 5000

        subpix : bool (optional)
                 default is set to True

        Returns
        -------
        peaks : structured array of shape _navigation_shape_in_array in which
        each cell contains an array that contains as many structured arrays as
        peaks where found at that location and which fields: position, height,
        width, contains position, height, and width of each peak.

        Raises
        ------
        SignalDimensionError if the signal dimension is not 1.

        """
        # TODO: add scipy.signal.find_peaks_cwt
        self._check_signal_dimension_equals_one()
        axis = self.axes_manager.signal_axes[0].axis
        arr_shape = (self.axes_manager._navigation_shape_in_array
                     if self.axes_manager.navigation_size > 0
                     else [1, ])
        peaks = np.zeros(arr_shape, dtype=object)
        for y, indices in zip(self._iterate_signal(),
                              self.axes_manager._array_indices_generator()):
            peaks[indices] = find_peaks_ohaver(
                y,
                axis,
                slope_thresh=slope_thresh,
                amp_thresh=amp_thresh,
                medfilt_radius=medfilt_radius,
                maxpeakn=maxpeakn,
                peakgroup=peakgroup,
                subchannel=subchannel)
        return peaks

    def estimate_peak_width(self,
                            factor=0.5,
                            window=None,
                            return_interval=False,
                            show_progressbar=None):
        """Estimate the width of the highest intensity of peak
        of the spectra at a given fraction of its maximum.

        It can be used with asymmetric peaks. For accurate results any
        background must be previously substracted.
        The estimation is performed by interpolation using cubic splines.

        Parameters
        ----------
        factor : 0 < float < 1
            The default, 0.5, estimates the FWHM.
        window : None, float
            The size of the window centred at the peak maximum
            used to perform the estimation.
            The window size must be chosen with care: if it is narrower
            than the width of the peak at some positions or if it is
            so wide that it includes other more intense peaks this
            method cannot compute the width and a NaN is stored instead.
        return_interval: bool
            If True, returns 2 extra signals with the positions of the
            desired height fraction at the left and right of the
            peak.
        show_progressbar : None or bool
            If True, display a progress bar. If None the default is set in
            `preferences`.

        Returns
        -------
        width or [width, left, right], depending on the value of
        `return_interval`.

        """

        if show_progressbar is None:
            show_progressbar = preferences.General.show_progressbar
        self._check_signal_dimension_equals_one()
        if not 0 < factor < 1:
            raise ValueError("factor must be between 0 and 1.")

        left, right = (self._get_navigation_signal(),
                       self._get_navigation_signal())
        # The signals must be of dtype float to contain np.nan
        left.change_dtype('float')
        right.change_dtype('float')
        axis = self.axes_manager.signal_axes[0]
        x = axis.axis
        maxval = self.axes_manager.navigation_size
        if maxval > 0:
            pbar = progressbar(maxval=maxval,
                               disabled=not show_progressbar)
        for i, spectrum in enumerate(self):
            if window is not None:
                vmax = axis.index2value(spectrum.data.argmax())
                spectrum = spectrum.isig[vmax - window / 2.:vmax + window / 2.]
                x = spectrum.axes_manager[0].axis
            spline = scipy.interpolate.UnivariateSpline(
                x,
                spectrum.data - factor * spectrum.data.max(),
                s=0)
            roots = spline.roots()
            if len(roots) == 2:
                left.isig[self.axes_manager.indices] = roots[0]
                right.isig[self.axes_manager.indices] = roots[1]
            else:
                left.isig[self.axes_manager.indices] = np.nan
                right.isig[self.axes_manager.indices] = np.nan
            if maxval > 0:
                pbar.update(i)
        if maxval > 0:
            pbar.finish()
        width = right - left
        if factor == 0.5:
            width.metadata.General.title = (
                self.metadata.General.title + " FWHM")
            left.metadata.General.title = (
                self.metadata.General.title + " FWHM left position")

            right.metadata.General.title = (
                self.metadata.General.title + " FWHM right position")
        else:
            width.metadata.General.title = (
                self.metadata.General.title +
                " full-width at %.1f maximum" % factor)

            left.metadata.General.title = (
                self.metadata.General.title +
                " full-width at %.1f maximum left position" % factor)
            right.metadata.General.title = (
                self.metadata.General.title +
                " full-width at %.1f maximum right position" % factor)
        if return_interval is True:
            return [width, left, right]
        else:
            return width


class Signal1D(BaseSignal,
               Signal1DTools,):

    """
    """
    _record_by = 'spectrum'

    def __init__(self, *args, **kwargs):
        BaseSignal.__init__(self, *args, **kwargs)
        self.axes_manager.set_signal_dimension(1)

    def to_signal2D(self):
        """Returns the one dimensional signal as a two dimensional signal.

        See Also
        --------
        as_signal2D : a method for the same purpose with more options.
        signals.Signal1D.to_signal2D : performs the inverse operation on images.

        Raises
        ------
        DataDimensionError: when data.ndim < 2

        """
        if self.data.ndim < 2:
            raise DataDimensionError(
                "A Signal dimension must be >= 2 to be converted to Signal2D")
        im = self.rollaxis(-1 + 3j, 0 + 3j)
        im.metadata.Signal.record_by = "image"
<<<<<<< HEAD
        im._assign_subclass()
=======
        import hyperspy.io
        hyperspy.io.BAN_DEPRECATED = True
        try:
            im._assign_subclass()
        except:
            raise
        finally:
            hyperspy.io.BAN_DEPRECATED = False
>>>>>>> 54b20c9f
        return im

    def _spikes_diagnosis(self, signal_mask=None,
                          navigation_mask=None):
        """Plots a histogram to help in choosing the threshold for
        spikes removal.

        Parameters
        ----------
        signal_mask: boolean array
            Restricts the operation to the signal locations not marked
            as True (masked)
        navigation_mask: boolean array
            Restricts the operation to the navigation locations not
            marked as True (masked).

        See also
        --------
        spikes_removal_tool

        """
        self._check_signal_dimension_equals_one()
        dc = self.data
        if signal_mask is not None:
            dc = dc[..., ~signal_mask]
        if navigation_mask is not None:
            dc = dc[~navigation_mask, :]
        der = np.abs(np.diff(dc, 1, -1))
        n = ((~navigation_mask).sum() if navigation_mask else
             self.axes_manager.navigation_size)

        # arbitrary cutoff for number of spectra necessary before histogram
        # data is compressed by finding maxima of each spectrum
        tmp = BaseSignal(der) if n < 2000 else BaseSignal(
            np.ravel(der.max(-1)))

        # get histogram signal using smart binning and plot
        tmph = tmp.get_histogram()
        tmph.plot()

        # Customize plot appearance
        plt.gca().set_title('')
        plt.gca().fill_between(tmph.axes_manager[0].axis,
                               tmph.data,
                               facecolor='#fddbc7',
                               interpolate=True,
                               color='none')
        ax = tmph._plot.signal_plot.ax
        axl = tmph._plot.signal_plot.ax_lines[0]
        axl.set_line_properties(color='#b2182b')
        plt.xlabel('Derivative magnitude')
        plt.ylabel('Log(Counts)')
        ax.set_yscale('log')
        ax.set_ylim(10 ** -1, plt.ylim()[1])
        ax.set_xlim(plt.xlim()[0], 1.1 * plt.xlim()[1])
        plt.draw()

    def spikes_removal_tool(self, signal_mask=None,
                            navigation_mask=None):
        """Graphical interface to remove spikes from EELS spectra.

        Parameters
        ----------
        signal_mask: boolean array
            Restricts the operation to the signal locations not marked
            as True (masked)
        navigation_mask: boolean array
            Restricts the operation to the navigation locations not
            marked as True (masked)

        See also
        --------
        _spikes_diagnosis,

        """
        self._check_signal_dimension_equals_one()
        sr = SpikesRemoval(self,
                           navigation_mask=navigation_mask,
                           signal_mask=signal_mask)
        sr.configure_traits()
        return sr

    def create_model(self, dictionary=None):
        """Create a model for the current data.

        Returns
        -------
        model : `Model1D` instance.

        """

        from hyperspy.models.model1d import Model1D
        model = Model1D(self, dictionary=dictionary)
        return model<|MERGE_RESOLUTION|>--- conflicted
+++ resolved
@@ -528,13 +528,10 @@
         show_progressbar : None or bool
             If True, display a progress bar. If None the default is set in
             `preferences`.
-<<<<<<< HEAD
         Returns
         -------
         An array with the result of the estimation. The shift will be
-=======
-
->>>>>>> 54b20c9f
+
         Raises
         ------
         SignalDimensionError if the signal dimension is not 1.
@@ -1159,18 +1156,7 @@
                 "A Signal dimension must be >= 2 to be converted to Signal2D")
         im = self.rollaxis(-1 + 3j, 0 + 3j)
         im.metadata.Signal.record_by = "image"
-<<<<<<< HEAD
         im._assign_subclass()
-=======
-        import hyperspy.io
-        hyperspy.io.BAN_DEPRECATED = True
-        try:
-            im._assign_subclass()
-        except:
-            raise
-        finally:
-            hyperspy.io.BAN_DEPRECATED = False
->>>>>>> 54b20c9f
         return im
 
     def _spikes_diagnosis(self, signal_mask=None,
@@ -1204,8 +1190,7 @@
 
         # arbitrary cutoff for number of spectra necessary before histogram
         # data is compressed by finding maxima of each spectrum
-        tmp = BaseSignal(der) if n < 2000 else BaseSignal(
-            np.ravel(der.max(-1)))
+        tmp = BaseSignal(der) if n < 2000 else BaseSignal(np.ravel(der.max(-1)))
 
         # get histogram signal using smart binning and plot
         tmph = tmp.get_histogram()
