--- conflicted
+++ resolved
@@ -96,15 +96,9 @@
     s2 = np.array(in2.shape)
     size = s1 + s2 - 1
     # Use 2**n-sized FFT
-<<<<<<< HEAD
-    fsize = 2 ** np.ceil(np.log2(size))
+    fsize = (2 ** np.ceil(np.log2(size))).astype("int")
     fprod = fftn(in1, fsize)
     fprod *= fftn(in2, fsize).conjugate()
-=======
-    fsize = (2 ** np.ceil(np.log2(size))).astype("int")
-    IN1 = fftn(in1, fsize)
-    IN1 *= fftn(in2, fsize).conjugate()
->>>>>>> 78da2d5b
     if normalize is True:
         fprod = np.nan_to_num(fprod / np.absolute(fprod))
     ret = ifftn(fprod).real.copy()
@@ -114,11 +108,9 @@
 def estimate_image_shift(ref, image, roi=None, sobel=True,
                          medfilter=True, hanning=True, plot=False,
                          dtype='float', normalize_corr=False,
-<<<<<<< HEAD
-                         sub_pixel_factor=1):
-=======
+                         sub_pixel_factor=1,
                          return_maxval=True):
->>>>>>> 78da2d5b
+
     """Estimate the shift in a image using phase correlation
 
     This method can only estimate the shift by comparing
@@ -168,11 +160,8 @@
         The maximum value of the correlation
 
     """
-<<<<<<< HEAD
-
-=======
+
     ref, image = da.compute(ref, image)
->>>>>>> 78da2d5b
     # Make a copy of the images to avoid modifying them
     ref = ref.copy().astype(dtype)
     image = image.copy().astype(dtype)
@@ -267,15 +256,10 @@
     # memory map
     del ref
     del image
-<<<<<<< HEAD
-
-    return -shifts, max_val
-=======
     if return_maxval:
         return -np.array((shift0, shift1)), max_val
     else:
         return -np.array((shift0, shift1))
->>>>>>> 78da2d5b
 
 
 class Signal2D(BaseSignal, CommonSignal2D):
@@ -546,12 +530,9 @@
                 correlation_threshold=None,
                 chunk_size=30,
                 interpolation_order=1,
-<<<<<<< HEAD
-                sub_pixel_factor=1):
-=======
+                sub_pixel_factor=1,
                 show_progressbar=None,
                 parallel=None):
->>>>>>> 78da2d5b
         """Align the images in place using user provided shifts or by
         estimating the shifts.
 
@@ -576,11 +557,7 @@
         interpolation_order: int, default 1.
             The order of the spline interpolation. Default is 1, linear
             interpolation.
-<<<<<<< HEAD
-
-=======
         parallel : {None, bool}
->>>>>>> 78da2d5b
         Returns
         -------
         shifts : np.array
@@ -617,11 +594,8 @@
                 correlation_threshold=correlation_threshold,
                 normalize_corr=normalize_corr,
                 chunk_size=chunk_size,
-<<<<<<< HEAD
-                sub_pixel_factor=sub_pixel_factor)
-=======
+                sub_pixel_factor=sub_pixel_factor,
                 show_progressbar=show_progressbar)
->>>>>>> 78da2d5b
             return_shifts = True
         else:
             return_shifts = False
