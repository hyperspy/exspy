--- conflicted
+++ resolved
@@ -37,7 +37,6 @@
 _logger = logging.getLogger(__name__)
 
 
-<<<<<<< HEAD
 def shift_image(im, shift=0, interpolation_order=1, fill_value=np.nan):
     if np.any(shift):
         fractional, integral = np.modf(shift)
@@ -47,15 +46,6 @@
             # Disable interpolation
             order = 0
         return sp.ndimage.shift(im, shift, cval=fill_value, order=order)
-=======
-_logger = logging.getLogger(__name__)
-
-
-def shift_image(im, shift, interpolation_order=1, fill_value=np.nan):
-    fractional, integral = np.modf(shift)
-    if fractional.any():
-        order = interpolation_order
->>>>>>> b5319df6
     else:
         return im
 
