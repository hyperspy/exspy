--- conflicted
+++ resolved
@@ -46,11 +46,7 @@
     PLOT2D_KWARGS_DOCSTRING)
 from hyperspy.docstrings.signal import (
     SHOW_PROGRESSBAR_ARG,
-<<<<<<< HEAD
-    MAX_WORKERS_ARG,
-=======
     NUM_WORKERS_ARG,
->>>>>>> aee9adb8
     LAZYSIGNAL_DOC,
 )
 from hyperspy.ui_registry import DISPLAY_DT, TOOLKIT_DT
@@ -615,11 +611,7 @@
         expand=False,
         interpolation_order=1,
         show_progressbar=None,
-<<<<<<< HEAD
-        max_workers=None,
-=======
         num_workers=None,
->>>>>>> aee9adb8
         **kwargs,
     ):
         """Align the images in-place using :py:func:`scipy.ndimage.shift`.
@@ -746,11 +738,7 @@
             shift_image,
             shift=signal_shifts,
             show_progressbar=show_progressbar,
-<<<<<<< HEAD
-            max_workers=max_workers,
-=======
             num_workers=num_workers,
->>>>>>> aee9adb8
             ragged=False,
             inplace=True,
             fill_value=fill_value,
@@ -784,11 +772,7 @@
         if return_shifts:
             return shifts
 
-<<<<<<< HEAD
-    align2D.__doc__ %= (SHOW_PROGRESSBAR_ARG, MAX_WORKERS_ARG)
-=======
     align2D.__doc__ %= (SHOW_PROGRESSBAR_ARG, NUM_WORKERS_ARG)
->>>>>>> aee9adb8
 
     def calibrate(
         self,
@@ -939,11 +923,7 @@
 
     def find_peaks(self, method='local_max', interactive=True,
                    current_index=False, show_progressbar=None,
-<<<<<<< HEAD
-                   max_workers=None, display=True, toolkit=None,
-=======
                    num_workers=None, display=True, toolkit=None,
->>>>>>> aee9adb8
                    get_intensity=False,
                    **kwargs):
         """Find peaks in a 2D signal.
@@ -1062,20 +1042,12 @@
         else:
             peaks = self.map(method_func, show_progressbar=show_progressbar,
                              inplace=False, ragged=True,
-<<<<<<< HEAD
-                             max_workers=max_workers, **kwargs)
-=======
                              num_workers=num_workers, **kwargs)
->>>>>>> aee9adb8
             peaks.metadata.add_node("Peaks") # add information about the signal Axes
             peaks.metadata.Peaks.signal_axes = deepcopy(self.axes_manager.signal_axes)
         return peaks
 
-<<<<<<< HEAD
-    find_peaks.__doc__ %= (SHOW_PROGRESSBAR_ARG, MAX_WORKERS_ARG,
-=======
     find_peaks.__doc__ %= (SHOW_PROGRESSBAR_ARG, NUM_WORKERS_ARG,
->>>>>>> aee9adb8
                            DISPLAY_DT, TOOLKIT_DT)
 
 
