# -*- coding: utf-8 -*-
# Copyright 2007-2016 The HyperSpy developers
#
# This file is part of  HyperSpy.
#
#  HyperSpy is free software: you can redistribute it and/or modify
# it under the terms of the GNU General Public License as published by
# the Free Software Foundation, either version 3 of the License, or
# (at your option) any later version.
#
#  HyperSpy is distributed in the hope that it will be useful,
# but WITHOUT ANY WARRANTY; without even the implied warranty of
# MERCHANTABILITY or FITNESS FOR A PARTICULAR PURPOSE.  See the
# GNU General Public License for more details.
#
# You should have received a copy of the GNU General Public License
# along with  HyperSpy.  If not, see <http://www.gnu.org/licenses/>.

import matplotlib.pyplot as plt
import numpy as np
import scipy as sp
import numpy.ma as ma
import dask.array as da
import logging
<<<<<<< HEAD
from scipy.fftpack import fftn, ifftn
from scipy import ndimage
from skimage.feature import peak_local_max
=======
>>>>>>> f4babdc9
from skimage.feature.register_translation import _upsampled_dft

from hyperspy.defaults_parser import preferences
from hyperspy.external.progressbar import progressbar
from hyperspy.misc.math_tools import symmetrize, antisymmetrize
from hyperspy.signal import BaseSignal
from hyperspy._signals.lazy import LazySignal
from hyperspy._signals.common_signal2d import CommonSignal2D
from hyperspy.signal_tools import PeaksFinder2D
from hyperspy.docstrings.plot import (
    BASE_PLOT_DOCSTRING, PLOT2D_DOCSTRING, KWARGS_DOCSTRING)
from hyperspy.docstrings.signal import SHOW_PROGRESSBAR_ARG, PARALLEL_ARG
from hyperspy.ui_registry import DISPLAY_DT, TOOLKIT_DT
from hyperspy.utils.peakfinders2D import (
        find_peaks_max, find_peaks_minmax, find_peaks_zaefferer,
        find_peaks_stat, find_peaks_log, find_peaks_dog, find_peaks_xc)


_logger = logging.getLogger(__name__)


def shift_image(im, shift=0, interpolation_order=1, fill_value=np.nan):
    if np.any(shift):
        fractional, integral = np.modf(shift)
        if fractional.any():
            order = interpolation_order
        else:
            # Disable interpolation
            order = 0
        return ndimage.shift(im, shift, cval=fill_value, order=order)
    else:
        return im


def triu_indices_minus_diag(n):
    """Returns the indices for the upper-triangle of an (n, n) array
    excluding its diagonal

    Parameters
    ----------
    n : int
        The length of the square array

    """
    ti = np.triu_indices(n)
    isnotdiag = ti[0] != ti[1]
    return ti[0][isnotdiag], ti[1][isnotdiag]


def hanning2d(M, N):
    """
    A 2D hanning window created by outer product.
    """
    return np.outer(np.hanning(M), np.hanning(N))


def sobel_filter(im):
    sx = ndimage.sobel(im, axis=0, mode='constant')
    sy = ndimage.sobel(im, axis=1, mode='constant')
    sob = np.hypot(sx, sy)
    return sob


def fft_correlation(in1, in2, normalize=False):
    """Correlation of two N-dimensional arrays using FFT.

    Adapted from scipy's fftconvolve.

    Parameters
    ----------
    in1, in2 : array
    normalize: bool
        If True performs phase correlation

    """
    s1 = np.array(in1.shape)
    s2 = np.array(in2.shape)
    size = s1 + s2 - 1
    # Use 2**n-sized FFT
    fsize = (2 ** np.ceil(np.log2(size))).astype("int")
    fprod = np.fft.fftn(in1, fsize)
    fprod *= np.fft.fftn(in2, fsize).conjugate()
    if normalize is True:
        fprod = np.nan_to_num(fprod / np.absolute(fprod))
    ret = np.fft.ifftn(fprod).real.copy()
    return ret, fprod


def estimate_image_shift(ref, image, roi=None, sobel=True,
                         medfilter=True, hanning=True, plot=False,
                         dtype='float', normalize_corr=False,
                         sub_pixel_factor=1,
                         return_maxval=True):
    """Estimate the shift in a image using phase correlation

    This method can only estimate the shift by comparing
    bidimensional features that should not change the position
    in the given axis. To decrease the memory usage, the time of
    computation and the accuracy of the results it is convenient
    to select a region of interest by setting the roi keyword.

    Parameters
    ----------
    ref : 2D numpy.ndarray
        Reference image
    image : 2D numpy.ndarray
        Image to register
    roi : tuple of ints (top, bottom, left, right)
         Define the region of interest
    sobel : bool
        apply a sobel filter for edge enhancement
    medfilter :  bool
        apply a median filter for noise reduction
    hanning : bool
        Apply a 2d hanning filter
    plot : bool or matplotlib.Figure
        If True, plots the images after applying the filters and the phase
        correlation. If a figure instance, the images will be plotted to the
        given figure.
    reference : 'current' or 'cascade'
        If 'current' (default) the image at the current
        coordinates is taken as reference. If 'cascade' each image
        is aligned with the previous one.
    dtype : str or dtype
        Typecode or data-type in which the calculations must be
        performed.
    normalize_corr : bool
        If True use phase correlation instead of standard correlation
    sub_pixel_factor : float
        Estimate shifts with a sub-pixel accuracy of 1/sub_pixel_factor parts
        of a pixel. Default is 1, i.e. no sub-pixel accuracy.

    Returns
    -------
    shifts: np.array
        containing the estimate shifts
    max_value : float
        The maximum value of the correlation

    Notes
    -----
    The statistical analysis approach to the translation estimation
    when using reference='stat' roughly follows [*]_ . If you use
    it please cite their article.

    References
    ----------
    .. [*] Bernhard Schaffer, Werner Grogger and Gerald Kothleitner. 
       “Automated Spatial Drift Correction for EFTEM Image Series.” 
       Ultramicroscopy 102, no. 1 (December 2004): 27–36.

    """

    ref, image = da.compute(ref, image)
    # Make a copy of the images to avoid modifying them
    ref = ref.copy().astype(dtype)
    image = image.copy().astype(dtype)
    if roi is not None:
        top, bottom, left, right = roi
    else:
        top, bottom, left, right = [None, ] * 4

    # Select region of interest
    ref = ref[top:bottom, left:right]
    image = image[top:bottom, left:right]

    # Apply filters
    for im in (ref, image):
        if hanning is True:
            im *= hanning2d(*im.shape)
        if medfilter is True:
            im[:] = sp.signal.medfilt(im)
        if sobel is True:
            im[:] = sobel_filter(im)
    phase_correlation, image_product = fft_correlation(
        ref, image, normalize=normalize_corr)

    # Estimate the shift by getting the coordinates of the maximum
    argmax = np.unravel_index(np.argmax(phase_correlation),
                              phase_correlation.shape)
    threshold = (phase_correlation.shape[0] / 2 - 1,
                 phase_correlation.shape[1] / 2 - 1)
    shift0 = argmax[0] if argmax[0] < threshold[0] else  \
        argmax[0] - phase_correlation.shape[0]
    shift1 = argmax[1] if argmax[1] < threshold[1] else \
        argmax[1] - phase_correlation.shape[1]
    max_val = phase_correlation.real.max()
    shifts = np.array((shift0, shift1))

    # The following code is more or less copied from
    # skimage.feature.register_feature, to gain access to the maximum value:
    if sub_pixel_factor != 1:
        # Initial shift estimate in upsampled grid
        shifts = np.round(shifts * sub_pixel_factor) / sub_pixel_factor
        upsampled_region_size = np.ceil(sub_pixel_factor * 1.5)
        # Center of output array at dftshift + 1
        dftshift = np.fix(upsampled_region_size / 2.0)
        sub_pixel_factor = np.array(sub_pixel_factor, dtype=np.float64)
        normalization = (image_product.size * sub_pixel_factor ** 2)
        # Matrix multiply DFT around the current shift estimate
        sample_region_offset = dftshift - shifts * sub_pixel_factor
        correlation = _upsampled_dft(image_product.conj(),
                                     upsampled_region_size,
                                     sub_pixel_factor,
                                     sample_region_offset).conj()
        correlation /= normalization
        # Locate maximum and map back to original pixel grid
        maxima = np.array(np.unravel_index(
            np.argmax(np.abs(correlation)),
            correlation.shape),
            dtype=np.float64)
        maxima -= dftshift
        shifts = shifts + maxima / sub_pixel_factor
        max_val = correlation.real.max()

    # Plot on demand
    if plot is True or isinstance(plot, plt.Figure):
        if isinstance(plot, plt.Figure):
            fig = plot
            axarr = plot.axes
            if len(axarr) < 3:
                for i in range(3):
                    fig.add_subplot(1, 3, i + 1)
                axarr = fig.axes
        else:
            fig, axarr = plt.subplots(1, 3)
        full_plot = len(axarr[0].images) == 0
        if full_plot:
            axarr[0].set_title('Reference')
            axarr[1].set_title('Image')
            axarr[2].set_title('Phase correlation')
            axarr[0].imshow(ref)
            axarr[1].imshow(image)
            d = (np.array(phase_correlation.shape) - 1) // 2
            extent = [-d[1], d[1], -d[0], d[0]]
            axarr[2].imshow(np.fft.fftshift(phase_correlation),
                            extent=extent)
            plt.show()
        else:
            axarr[0].images[0].set_data(ref)
            axarr[1].images[0].set_data(image)
            axarr[2].images[0].set_data(np.fft.fftshift(phase_correlation))
            # TODO: Renormalize images
            fig.canvas.draw_idle()
    # Liberate the memory. It is specially necessary if it is a
    # memory map
    del ref
    del image
    if return_maxval:
        return -shifts, max_val
    else:
        return -shifts


class Signal2D(BaseSignal, CommonSignal2D):

    """
    """
    _signal_dimension = 2
    _lazy = False

    def __init__(self, *args, **kw):
        super().__init__(*args, **kw)
        if self.axes_manager.signal_dimension != 2:
            self.axes_manager.set_signal_dimension(2)

    def plot(self,
             colorbar=True,
             scalebar=True,
             scalebar_color="white",
             axes_ticks=None,
             axes_off=False,
             saturated_pixels=None,
             vmin=None,
             vmax=None,
             gamma=1.0,
             no_nans=False,
             centre_colormap="auto",
             min_aspect=0.1,
             **kwargs
             ):
        """%s
        %s
        %s

        """
        super(Signal2D, self).plot(
            colorbar=colorbar,
            scalebar=scalebar,
            scalebar_color=scalebar_color,
            axes_ticks=axes_ticks,
            axes_off=axes_off,
            saturated_pixels=saturated_pixels,
            vmin=vmin,
            vmax=vmax,
            gamma=gamma,
            no_nans=no_nans,
            centre_colormap=centre_colormap,
            min_aspect=min_aspect,
            **kwargs
        )
    plot.__doc__ %= (BASE_PLOT_DOCSTRING, PLOT2D_DOCSTRING, KWARGS_DOCSTRING)

    def create_model(self, dictionary=None):
        """Create a model for the current signal

        Parameters
        ----------
        dictionary : {None, dict}, optional
            A dictionary to be used to recreate a model. Usually generated
            using :meth:`hyperspy.model.as_dictionary`

        Returns
        -------
        A Model class

        """
        from hyperspy.models.model2d import Model2D
        return Model2D(self, dictionary=dictionary)

    def estimate_shift2D(self,
                         reference='current',
                         correlation_threshold=None,
                         chunk_size=30,
                         roi=None,
                         normalize_corr=False,
                         sobel=True,
                         medfilter=True,
                         hanning=True,
                         plot=False,
                         dtype='float',
                         show_progressbar=None,
                         sub_pixel_factor=1):
        """Estimate the shifts in a image using phase correlation

        This method can only estimate the shift by comparing
        bidimensional features that should not change position
        between frames. To decrease the memory usage, the time of
        computation and the accuracy of the results it is convenient
        to select a region of interest by setting the roi keyword.

        Parameters
        ----------
        reference : {'current', 'cascade' ,'stat'}
            If 'current' (default) the image at the current
            coordinates is taken as reference. If 'cascade' each image
            is aligned with the previous one. If 'stat' the translation
            of every image with all the rest is estimated and by
            performing statistical analysis on the result the
            translation is estimated.
        correlation_threshold : {None, 'auto', float}
            This parameter is only relevant when reference='stat'.
            If float, the shift estimations with a maximum correlation
            value lower than the given value are not used to compute
            the estimated shifts. If 'auto' the threshold is calculated
            automatically as the minimum maximum correlation value
            of the automatically selected reference image.
        chunk_size : {None, int}
            If int and reference='stat' the number of images used
            as reference are limited to the given value.
        roi : tuple of ints or floats (left, right, top, bottom)
            Define the region of interest. If int(float) the position
            is given axis index(value). Note that ROIs can be used
            in place of a tuple.
        sobel : bool
            apply a sobel filter for edge enhancement
        medfilter :  bool
            apply a median filter for noise reduction
        hanning : bool
            Apply a 2d hanning filter
        plot : bool or 'reuse'
            If True plots the images after applying the filters and
            the phase correlation. If 'reuse', it will also plot the images,
            but it will only use one figure, and continuously update the images
            in that figure as it progresses through the stack.
        dtype : str or dtype
            Typecode or data-type in which the calculations must be
            performed.
        %s
        sub_pixel_factor : float
            Estimate shifts with a sub-pixel accuracy of 1/sub_pixel_factor
            parts of a pixel. Default is 1, i.e. no sub-pixel accuracy.

        Returns
        -------
        shifts : list of array
            List of estimated shifts

        Notes
        -----
        The statistical analysis approach to the translation estimation
        when using reference='stat' roughly follows [*]_ . If you use
        it please cite their article.

        References
        ----------
        .. [*] Schaffer, Bernhard, Werner Grogger, and Gerald Kothleitner.
           “Automated Spatial Drift Correction for EFTEM Image Series.”
           Ultramicroscopy 102, no. 1 (December 2004): 27–36.

        """
        if show_progressbar is None:
            show_progressbar = preferences.General.show_progressbar
        self._check_signal_dimension_equals_two()
        if roi is not None:
            # Get the indices of the roi
            yaxis = self.axes_manager.signal_axes[1]
            xaxis = self.axes_manager.signal_axes[0]
            roi = tuple([xaxis._get_index(i) for i in roi[2:]] +
                        [yaxis._get_index(i) for i in roi[:2]])

        ref = None if reference == 'cascade' else \
            self.__call__().copy()
        shifts = []
        nrows = None
        images_number = self.axes_manager._max_index + 1
        if plot == 'reuse':
            # Reuse figure for plots
            plot = plt.figure()
        if reference == 'stat':
            nrows = images_number if chunk_size is None else \
                min(images_number, chunk_size)
            pcarray = ma.zeros((nrows, self.axes_manager._max_index + 1,
                                ),
                               dtype=np.dtype([('max_value', np.float),
                                               ('shift', np.int32,
                                                (2,))]))
            nshift, max_value = estimate_image_shift(
                self(),
                self(),
                roi=roi,
                sobel=sobel,
                medfilter=medfilter,
                hanning=hanning,
                normalize_corr=normalize_corr,
                plot=plot,
                dtype=dtype,
                sub_pixel_factor=sub_pixel_factor)
            np.fill_diagonal(pcarray['max_value'], max_value)
            pbar_max = nrows * images_number
        else:
            pbar_max = images_number

        # Main iteration loop. Fills the rows of pcarray when reference
        # is stat
        with progressbar(total=pbar_max,
                         disable=not show_progressbar,
                         leave=True) as pbar:
            for i1, im in enumerate(self._iterate_signal()):
                if reference in ['current', 'cascade']:
                    if ref is None:
                        ref = im.copy()
                        shift = np.array([0, 0])
                    nshift, max_val = estimate_image_shift(
                        ref, im, roi=roi, sobel=sobel, medfilter=medfilter,
                        hanning=hanning, plot=plot,
                        normalize_corr=normalize_corr, dtype=dtype,
                        sub_pixel_factor=sub_pixel_factor)
                    if reference == 'cascade':
                        shift += nshift
                        ref = im.copy()
                    else:
                        shift = nshift
                    shifts.append(shift.copy())
                    pbar.update(1)
                elif reference == 'stat':
                    if i1 == nrows:
                        break
                    # Iterate to fill the columns of pcarray
                    for i2, im2 in enumerate(
                            self._iterate_signal()):
                        if i2 > i1:
                            nshift, max_value = estimate_image_shift(
                                im,
                                im2,
                                roi=roi,
                                sobel=sobel,
                                medfilter=medfilter,
                                hanning=hanning,
                                normalize_corr=normalize_corr,
                                plot=plot,
                                dtype=dtype,
                                sub_pixel_factor=sub_pixel_factor)
                            pcarray[i1, i2] = max_value, nshift
                        del im2
                        pbar.update(1)
                    del im
        if reference == 'stat':
            # Select the reference image as the one that has the
            # higher max_value in the row
            sqpcarr = pcarray[:, :nrows]
            sqpcarr['max_value'][:] = symmetrize(sqpcarr['max_value'])
            sqpcarr['shift'][:] = antisymmetrize(sqpcarr['shift'])
            ref_index = np.argmax(pcarray['max_value'].min(1))
            self.ref_index = ref_index
            shifts = (pcarray['shift'] +
                      pcarray['shift'][ref_index, :nrows][:, np.newaxis])
            if correlation_threshold is not None:
                if correlation_threshold == 'auto':
                    correlation_threshold = \
                        (pcarray['max_value'].min(0)).max()
                    _logger.info("Correlation threshold = %1.2f",
                                 correlation_threshold)
                shifts[pcarray['max_value'] <
                       correlation_threshold] = ma.masked
                shifts.mask[ref_index, :] = False

            shifts = shifts.mean(0)
        else:
            shifts = np.array(shifts)
            del ref
        return shifts

    estimate_shift2D.__doc__ %= SHOW_PROGRESSBAR_ARG

    def align2D(self, crop=True, fill_value=np.nan, shifts=None, expand=False,
                roi=None,
                sobel=True,
                medfilter=True,
                hanning=True,
                plot=False,
                normalize_corr=False,
                reference='current',
                dtype='float',
                correlation_threshold=None,
                chunk_size=30,
                interpolation_order=1,
                sub_pixel_factor=1,
                show_progressbar=None,
                parallel=None):
        """Align the images in place using user provided shifts or by
        estimating the shifts.

        Please, see `estimate_shift2D` docstring for details
        on the rest of the parameters not documented in the following
        section

        Parameters
        ----------
        crop : bool
            If True, the data will be cropped not to include regions
            with missing data
        fill_value : int, float, nan
            The areas with missing data are filled with the given value.
            Default is nan.
        shifts : None or list of tuples
            If None the shifts are estimated using
            `estimate_shift2D`.
        expand : bool
            If True, the data will be expanded to fit all data after alignment.
            Overrides `crop`.
        interpolation_order: int, default 1.
            The order of the spline interpolation. Default is 1, linear
            interpolation.
        %s

        Returns
        -------
        shifts : np.array
            The shifts are returned only if `shifts` is None

        Notes
        -----
        The statistical analysis approach to the translation estimation
        when using reference='stat' roughly follows [*]_ . If you use
        it please cite their article.

        References
        ----------
        .. [*] Bernhard Schaffer, Werner Grogger and Gerald Kothleitner.
           “Automated Spatial Drift Correction for EFTEM Image Series.” 
           Ultramicroscopy 102, no. 1 (December 2004): 27–36.

        """
        self._check_signal_dimension_equals_two()
        if show_progressbar is None:
            show_progressbar = preferences.General.show_progressbar
        if shifts is None:
            shifts = self.estimate_shift2D(
                roi=roi,
                sobel=sobel,
                medfilter=medfilter,
                hanning=hanning,
                plot=plot,
                reference=reference,
                dtype=dtype,
                correlation_threshold=correlation_threshold,
                normalize_corr=normalize_corr,
                chunk_size=chunk_size,
                sub_pixel_factor=sub_pixel_factor,
                show_progressbar=show_progressbar)
            return_shifts = True
        else:
            return_shifts = False
        if not np.any(shifts):
            # The shift array if filled with zeros, nothing to do.
            return

        if expand:
            # Expand to fit all valid data
            left, right = (int(np.floor(shifts[:, 1].min())) if
                           shifts[:, 1].min() < 0 else 0,
                           int(np.ceil(shifts[:, 1].max())) if
                           shifts[:, 1].max() > 0 else 0)
            top, bottom = (int(np.floor(shifts[:, 0].min())) if
                           shifts[:, 0].min() < 0 else 0,
                           int(np.ceil(shifts[:, 0].max())) if
                           shifts[:, 0].max() > 0 else 0)
            xaxis = self.axes_manager.signal_axes[0]
            yaxis = self.axes_manager.signal_axes[1]
            padding = []
            for i in range(self.data.ndim):
                if i == xaxis.index_in_array:
                    padding.append((right, -left))
                elif i == yaxis.index_in_array:
                    padding.append((bottom, -top))
                else:
                    padding.append((0, 0))
            self.data = np.pad(self.data, padding, mode='constant',
                               constant_values=(fill_value,))
            if left < 0:
                xaxis.offset += left * xaxis.scale
            if np.any((left < 0, right > 0)):
                xaxis.size += right - left
            if top < 0:
                yaxis.offset += top * yaxis.scale
            if np.any((top < 0, bottom > 0)):
                yaxis.size += bottom - top

        # Translate with sub-pixel precision if necesary
        self._map_iterate(shift_image, iterating_kwargs=(('shift', -shifts),),
                          fill_value=fill_value,
                          ragged=False,
                          parallel=parallel,
                          interpolation_order=interpolation_order,
                          show_progressbar=show_progressbar)
        if crop and not expand:
            # Crop the image to the valid size
            shifts = -shifts
            bottom, top = (int(np.floor(shifts[:, 0].min())) if
                           shifts[:, 0].min() < 0 else None,
                           int(np.ceil(shifts[:, 0].max())) if
                           shifts[:, 0].max() > 0 else 0)
            right, left = (int(np.floor(shifts[:, 1].min())) if
                           shifts[:, 1].min() < 0 else None,
                           int(np.ceil(shifts[:, 1].max())) if
                           shifts[:, 1].max() > 0 else 0)
            self.crop_image(top, bottom, left, right)
            shifts = -shifts

        self.events.data_changed.trigger(obj=self)
        if return_shifts:
            return shifts

    align2D.__doc__ %= (PARALLEL_ARG)

    def crop_image(self, top=None, bottom=None,
                   left=None, right=None, convert_units=False):
        """Crops an image in place.

        Parameters
        ----------
        top, bottom, left, right : {int | float}
            If int the values are taken as indices. If float the values are
            converted to indices.
        convert_units : bool
            Default is False
            If True, convert the signal units using the 'convert_to_units'
            method of the `axes_manager`. If False, does nothing.

        See also
        --------
        crop

        """
        self._check_signal_dimension_equals_two()
        self.crop(self.axes_manager.signal_axes[1].index_in_axes_manager,
                  top,
                  bottom)
        self.crop(self.axes_manager.signal_axes[0].index_in_axes_manager,
                  left,
                  right)
        if convert_units:
            self.axes_manager.convert_units('signal')

    def add_ramp(self, ramp_x, ramp_y, offset=0):
        """Add a linear ramp to the signal.

        Parameters
        ----------
        ramp_x: float
            Slope of the ramp in x-direction.
        ramp_y: float
            Slope of the ramp in y-direction.
        offset: float, optional
            Offset of the ramp at the signal fulcrum.

        Notes
        -----
            The fulcrum of the linear ramp is at the origin and the slopes are
            given in units of the axis with the according scale taken into
            account. Both are available via the `axes_manager` of the signal.

        """
        yy, xx = np.indices(self.axes_manager._signal_shape_in_array)
        if self._lazy:
            import dask.array as da
            ramp = offset * da.ones(self.data.shape, dtype=self.data.dtype,
                                    chunks=self.data.chunks)
        else:
            ramp = offset * np.ones(self.data.shape, dtype=self.data.dtype)
        ramp += ramp_x * xx
        ramp += ramp_y * yy
        self.data += ramp

    def find_peaks2D(self, method='local_max', interactive=True,
                     current_index=False, show_progressbar=None,
                     parallel=None,  display=True, toolkit=None, **kwargs):
        """Find peaks in a 2D signal.

        Function to locate the positive peaks in an image using various, user
        specified, methods. Returns a structured array containing the peak
        positions.

        Parameters
        ----------
        method : str
             Select peak finding algorithm to implement. Available methods
             are:
                 'local_max' - simple local maximum search using the
                 `scikit-image` `peaks_local_max` function.

                 'max' - simple local maximum search - call the peak finder
                 implemented in `scikit-image` which uses a maximum filter

                 'minmax' - finds peaks by comparing maximum filter results
                 with minimum filter, calculates centers of mass

                 'zaefferer' - based on gradient thresholding and refinement
                 by local region of interest optimisation

                 'stat' - statistical approach requiring no free params.
                 'massiel' - finds peaks in each direction and compares the
                 positions where these coincide.

                 'laplacian_of_gaussian' - a blob finder implemented in
                 `scikit-image` which uses the laplacian of Gaussian
                 matrices approach.

                 'difference_of_gaussian' - a blob finder implemented in
                 `scikit-image` which uses the difference of Gaussian
                 matrices approach.

                 xc' - A cross correlation peakfinder
        interactive : bool
            If True, the method parameter can be adjusted interactively using
            a GUI and the results will be saved to the attribute `peaks`.
            If False, the results will be returned.
        current_index : bool
            if True, the computation will be performed for the current index.
        %s
        %s
        %s
        %s

        **kwargs : associated with above methods.

        Notes
        -----
        As a convenient, the 'local_max' method accepts the 'distance' and 
        'threshold' argument, which will be map to the 'min_distance' and
        'threshold_abs' of the skimage.feature.peak_local_max function.

        Returns
        -------
        peaks : structured numpy array
                Array of shape `_navigation_shape_in_array` in which each cell
                contains an array with dimensions (npeaks, 2) that contains
                the x, y pixel coordinates of peaks found in each image.
        """
        method_dict = {
            'local_max': peak_local_max,
            'max': find_peaks_max,
            'minmax': find_peaks_minmax,
            'zaefferer': find_peaks_zaefferer,
            'stat': find_peaks_stat,
            'laplacian_of_gaussian':  find_peaks_log,
            'difference_of_gaussian': find_peaks_dog,
            'cross_correlation' : find_peaks_xc,
        }
        # As a convenience, we map 'distance' to 'min_distance' and
        # 'threshold' to 'threshold_abs' when using the 'local_max' method to 
        # match with the arguments of skimage.feature.peak_local_max.
        if method == 'local_max':
            if 'distance' in kwargs.keys():
                kwargs['min_distance'] = kwargs.pop('distance')
            if 'threshold' in kwargs.keys():
                kwargs['threshold_abs'] = kwargs.pop('threshold')
        if method in method_dict.keys():
            method_func = method_dict[method]
        else:
            raise NotImplementedError(f"The method `{method}` is not "
                                      "implemented. See documentation for "
                                      "available implementations.")
        if interactive:
            pf2D = PeaksFinder2D(self, method=method, **kwargs)
            return pf2D.gui(display=display, toolkit=toolkit)

        if current_index:
            peaks = method_func(self.__call__(), **kwargs)
        else:
            peaks = self.map(method_func, show_progressbar=show_progressbar,
                             parallel=parallel, inplace=False,
                             ragged=True, **kwargs)

        return peaks

    find_peaks2D.__doc__ %= (SHOW_PROGRESSBAR_ARG, PARALLEL_ARG,
                             DISPLAY_DT, TOOLKIT_DT)


class LazySignal2D(LazySignal, Signal2D):

    _lazy = True

    def __init__(self, *args, **kwargs):
        super().__init__(*args, **kwargs)<|MERGE_RESOLUTION|>--- conflicted
+++ resolved
@@ -22,12 +22,9 @@
 import numpy.ma as ma
 import dask.array as da
 import logging
-<<<<<<< HEAD
 from scipy.fftpack import fftn, ifftn
 from scipy import ndimage
 from skimage.feature import peak_local_max
-=======
->>>>>>> f4babdc9
 from skimage.feature.register_translation import _upsampled_dft
 
 from hyperspy.defaults_parser import preferences
