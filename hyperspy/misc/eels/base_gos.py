from __future__ import division

import numpy as np

from hyperspy.misc.math_tools import get_linear_interpolation
from hyperspy.misc.elements import elements


class GOSBase(object):

    def read_elements(self):
        element = self.element
        subshell = self.subshell
        # Convert to the "GATAN" nomenclature
        if (element in elements) is not True:
            raise ValueError("The given element " + element +
                             " is not in the database.")
<<<<<<< HEAD
        elif subshell not in elements[element]['subshells']:
=======
        elif subshell not in elements[element]['Atomic_properties']['Binding_energies']:
>>>>>>> fba81104
            raise ValueError(
                "The given subshell " + subshell +
                " is not in the database.\n" +
                "The available subshells are:\n" +
<<<<<<< HEAD
                str(elements[element]['subshells'].keys()))
=======
                str(elements[element]['Atomic_properties']['subshells'].keys()))
>>>>>>> fba81104

        self.onset_energy = \
            elements[
                element][
                'Atomic_properties'][
                'Binding_energies'][
                subshell][
                'onset_energy (eV)']
        self.subshell_factor = \
            elements[
                element][
                'Atomic_properties'][
                'Binding_energies'][
                subshell][
                'factor']
        self.Z = elements[element]['General_properties']['Z']
        self.element_dict = elements[element]

    def get_parametrized_qaxis(self, k1, k2, n):
        return k1 * (np.exp(np.arange(n) * k2) - 1) * 1e10

    def get_parametrized_energy_axis(self, k1, k2, n):
        return k1 * (np.exp(np.arange(n) * k2 / k1) - 1)

    def get_qaxis_and_gos(self, ienergy, qmin, qmax):
        qgosi = self.gos_array[ienergy, :]
        if qmax > self.qaxis[-1]:
            # Linear extrapolation
            g1, g2 = qgosi[-2:]
            q1, q2 = self.qaxis[-2:]
            gosqmax = get_linear_interpolation((q1, g1), (q2, g2), qmax)
            qaxis = np.hstack((self.qaxis, qmax))
            qgosi = np.hstack((qgosi, gosqmax))
        else:
            index = self.qaxis.searchsorted(qmax)
            g1, g2 = qgosi[index - 1:index + 1]
            q1, q2 = self.qaxis[index - 1: index + 1]
            gosqmax = get_linear_interpolation((q1, g1), (q2, g2), qmax)
            qaxis = np.hstack((self.qaxis[:index], qmax))
            qgosi = np.hstack((qgosi[:index, ], gosqmax))

        if qmin > 0:
            index = self.qaxis.searchsorted(qmin)
            g1, g2 = qgosi[index - 1:index + 1]
            q1, q2 = qaxis[index - 1:index + 1]
            gosqmin = get_linear_interpolation((q1, g1), (q2, g2), qmin)
            qaxis = np.hstack((qmin, qaxis[index:]))
            qgosi = np.hstack((gosqmin, qgosi[index:],))
        return qaxis, qgosi.clip(0)<|MERGE_RESOLUTION|>--- conflicted
+++ resolved
@@ -15,20 +15,12 @@
         if (element in elements) is not True:
             raise ValueError("The given element " + element +
                              " is not in the database.")
-<<<<<<< HEAD
-        elif subshell not in elements[element]['subshells']:
-=======
         elif subshell not in elements[element]['Atomic_properties']['Binding_energies']:
->>>>>>> fba81104
             raise ValueError(
                 "The given subshell " + subshell +
                 " is not in the database.\n" +
                 "The available subshells are:\n" +
-<<<<<<< HEAD
-                str(elements[element]['subshells'].keys()))
-=======
                 str(elements[element]['Atomic_properties']['subshells'].keys()))
->>>>>>> fba81104
 
         self.onset_energy = \
             elements[
