--- conflicted
+++ resolved
@@ -30,58 +30,6 @@
         self.axes_manager.set_signal_dimension(1)
 
     def to_EELS(self):
-<<<<<<< HEAD
-        from hyperspy.signals.eels import EELSSpectrum
-        dic = self._get_signal_dict()
-        dic['mapped_parameters']['signal_type'] = 'EELS'
-        eels = EELSSpectrum(**dic)
-        if hasattr(self, 'learning_results'):
-            eels.learning_results = copy.deepcopy(self.learning_results)
-        eels.tmp_parameters = self.tmp_parameters.deepcopy()
-        return eels
-    
-    def to_EDS(self, microscope=None):
-        """Return a EDSSpectrum from a Spectrum
-        
-        The microscope, which defines the quantification methods, needs 
-        to be set.
-        
-        Parameters
-        ----------------
-        microscope : {None | 'TEM' | 'SEM'}
-            If None the microscope defined in signal_type is used 
-            (EDS_TEM or EDS_SEM). If 'TEM' or 'SEM', the signal_type is 
-            overwritten.
-            
-        """
-        from hyperspy.signals.eds_tem import EDSTEMSpectrum
-        from hyperspy.signals.eds_sem import EDSSEMSpectrum
-                
-        if microscope == None:             
-            if self.mapped_parameters.signal_type == 'EDS_SEM':
-                microscope = 'SEM'
-            elif self.mapped_parameters.signal_type == 'EDS_TEM':
-                microscope = 'TEM'
-            else:
-                raise ValueError("Set a microscope. Valid microscopes " 
-                "are: 'SEM' or 'TEM'")
-            
-        dic = self._get_signal_dict()
-        if microscope == 'SEM':
-            dic['mapped_parameters']['signal_type'] = 'EDS_SEM'
-            eds = EDSSEMSpectrum(**dic)
-        elif microscope == 'TEM':
-            dic['mapped_parameters']['signal_type'] = 'EDS_TEM'
-            eds = EDSTEMSpectrum(**dic)
-        else:
-            raise ValueError("Unkown microscope. Valid microscopes " 
-                "are: 'SEM' or 'TEM'")
-        
-        if hasattr(self, 'learning_results'):
-            eds.learning_results = copy.deepcopy(self.learning_results)
-        eds.tmp_parameters = self.tmp_parameters.deepcopy()
-        return eds
-=======
         warnings.warn(
             'This method is deprecated and and will be removed '
             'in the next version. '
@@ -90,10 +38,70 @@
         s = self.deepcopy()
         s.set_signal_type("EELS")
         return s
+
+    
+    def to_EDS(self, microscope=None):
+        warnings.warn(
+            'This method is deprecated and and will be removed '
+            'in the next version. '
+            'Please use `set_signal_type("EDS_TEM")` or '
+            '`set_signal_type("EDS_SEM")` instead',
+              DeprecationWarning)
+        if microscope == None:             
+            if self.mapped_parameters.signal_type == 'EDS_SEM':
+                microscope = 'SEM'
+            elif self.mapped_parameters.signal_type == 'EDS_TEM':
+                microscope = 'TEM'
+            else:
+                microscope = 'TEM'
+        s = self.deepcopy()
+        s.set_signal_type("EDS_"+microscope)
+        return s
+        
+        
+        #"""Return a EDSSpectrum from a Spectrum
+        
+        #The microscope, which defines the quantification methods, needs 
+        #to be set.
+        
+        #Parameters
+        #----------------
+        #microscope : {None | 'TEM' | 'SEM'}
+            #If None the microscope defined in signal_type is used 
+            #(EDS_TEM or EDS_SEM). If 'TEM' or 'SEM', the signal_type is 
+            #overwritten.
+            
+        #"""
+        #from hyperspy.signals.eds_tem import EDSTEMSpectrum
+        #from hyperspy.signals.eds_sem import EDSSEMSpectrum
+                
+        #if microscope == None:             
+            #if self.mapped_parameters.signal_type == 'EDS_SEM':
+                #microscope = 'SEM'
+            #elif self.mapped_parameters.signal_type == 'EDS_TEM':
+                #microscope = 'TEM'
+            #else:
+                #raise ValueError("Set a microscope. Valid microscopes " 
+                #"are: 'SEM' or 'TEM'")
+            
+        #dic = self._get_signal_dict()
+        #if microscope == 'SEM':
+            #dic['mapped_parameters']['signal_type'] = 'EDS_SEM'
+            #eds = EDSSEMSpectrum(**dic)
+        #elif microscope == 'TEM':
+            #dic['mapped_parameters']['signal_type'] = 'EDS_TEM'
+            #eds = EDSTEMSpectrum(**dic)
+        #else:
+            #raise ValueError("Unkown microscope. Valid microscopes " 
+                #"are: 'SEM' or 'TEM'")
+        
+        #if hasattr(self, 'learning_results'):
+            #eds.learning_results = copy.deepcopy(self.learning_results)
+        #eds.tmp_parameters = self.tmp_parameters.deepcopy()
+        #return eds
     
     def to_image(self):
         """Returns the spectrum as an image.
->>>>>>> ad6e44c5
         
         See Also:
         ---------
