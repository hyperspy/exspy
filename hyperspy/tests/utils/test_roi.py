# -*- coding: utf-8 -*-
# Copyright 2007-2021 The HyperSpy developers
#
# This file is part of  HyperSpy.
#
#  HyperSpy is free software: you can redistribute it and/or modify
# it under the terms of the GNU General Public License as published by
# the Free Software Foundation, either version 3 of the License, or
# (at your option) any later version.
#
#  HyperSpy is distributed in the hope that it will be useful,
# but WITHOUT ANY WARRANTY; without even the implied warranty of
# MERCHANTABILITY or FITNESS FOR A PARTICULAR PURPOSE.  See the
# GNU General Public License for more details.
#
# You should have received a copy of the GNU General Public License
# along with  HyperSpy.  If not, see <http://www.gnu.org/licenses/>.

import numpy as np
import pytest

from hyperspy.roi import (CircleROI, Line2DROI, Point1DROI, Point2DROI,
                          RectangularROI, SpanROI, _get_central_half_limits_of_axis)
from hyperspy.signals import Signal1D, Signal2D
import traits.api as t

class TestROIs():

    def setup_method(self, method):
        np.random.seed(0)  # Same random every time, Line2DROi test requires it
        self.s_s = Signal1D(np.random.rand(50, 60, 4))
        self.s_s.axes_manager[0].scale = 5
        self.s_s.axes_manager[0].units = 'nm'
        self.s_s.axes_manager[1].scale = 5
        self.s_s.axes_manager[1].units = 'nm'

        # 4D dataset
        self.s_i = Signal2D(np.random.rand(100, 100, 4, 4))

        # Generate ROI for test of angle measurements
        self.r = []
        t = np.tan(30. / 180. * np.pi)
        for x in [-1., -t, t, 1]:
            for y in [-1., -t, t, 1]:
                self.r.append(Line2DROI(x1=0., x2=x, y1=0., y2=y))

    def test_point1d_spectrum(self):
        s = self.s_s
        r = Point1DROI(35)
        sr = r(s)
        scale = s.axes_manager[0].scale
        assert (sr.axes_manager.navigation_shape ==
                s.axes_manager.navigation_shape[1:])
        np.testing.assert_equal(
            sr.data, s.data[:, int(35 / scale), ...])

    def test_point1d_spectrum_ronded_coord(self):
        s = self.s_s
        r = Point1DROI(37.)
        sr = r(s)
        scale = s.axes_manager[0].scale
        np.testing.assert_equal(
            sr.data, s.data[:, int(round(37 / scale)), ...])
        r = Point1DROI(39.)
        sr = r(s)
        np.testing.assert_equal(
            sr.data, s.data[:, int(round(39 / scale)), ...])

    def test_point1d_image(self):
        s = self.s_i
        r = Point1DROI(35)
        sr = r(s)
        scale = s.axes_manager[0].scale
        assert (sr.axes_manager.navigation_shape ==
                s.axes_manager.navigation_shape[1:])
        np.testing.assert_equal(
            sr.data, s.data[:, int(35 / scale), ...])

    def test_point1d_getitem(self):
        r = Point1DROI(35)
        assert (35,) == tuple(r)

    def test_point2d_image(self):
        s = self.s_i
        r = Point2DROI(35, 40)
        sr = r(s)
        scale = s.axes_manager[0].scale
        assert (sr.axes_manager.navigation_shape ==
                s.axes_manager.navigation_shape[2:])
        np.testing.assert_equal(
            sr.data, s.data[int(40 / scale), int(35 / scale), ...])

    def test_point2d_image_sig(self):
        s = self.s_i
        r = Point2DROI(1, 2)
        sr = r(s, axes=s.axes_manager.signal_axes)
        scale = s.axes_manager.signal_axes[0].scale
        assert (sr.axes_manager.signal_shape ==
                s.axes_manager.signal_shape[2:])
        np.testing.assert_equal(
            sr.data, s.data[..., int(2 / scale), int(1 / scale)])

    def test_point2d_getitem(self):
        r = Point2DROI(1, 2)
        assert tuple(r) == (1, 2)

    def test_span_roi_init(self):
        with pytest.raises(ValueError):
            SpanROI(30, 15)
        with pytest.raises(ValueError):
            SpanROI(15, 15)

    def test_span_spectrum_nav(self):
        s = self.s_s
        r = SpanROI(15, 30)
        sr = r(s)
        scale = s.axes_manager[0].scale
        n = (30 - 15) / scale
        assert (sr.axes_manager.navigation_shape ==
                (n, ) + s.axes_manager.navigation_shape[1:])
        np.testing.assert_equal(
            sr.data, s.data[:, int(15 / scale):int(30 // scale), ...])

    def test_span_spectrum_nav_boundary_roi(self):
        s = Signal1D(np.random.rand(60, 4))
        r = SpanROI(0, 60)
        # Test adding roi to plot
        s.plot(navigator='spectrum')
        r.add_widget(s)
        np.testing.assert_equal(r(s).data, s.data)

        s.axes_manager[0].scale = 0.2
        r2 = SpanROI(0, 12)
        # Test adding roi to plot
        s.plot(navigator='spectrum')
        w2 = r2.add_widget(s)
        np.testing.assert_equal(r2(s).data, s.data)

        w2.set_bounds(x=-10)  # below min x
        assert w2._pos[0] == 0
        w2.set_bounds(width=0.1)  # below min width
        assert w2._size[0] == 0.2
        w2.set_bounds(width=30.0)  # above max width
        assert w2._size[0] == 12

        # the combination of the two is not valid
        w2.set_bounds(x=10, width=20)
        assert w2._pos[0] == 0
        assert w2._size[0] == 12

        w2.set_bounds(x=10)
        w2.set_bounds(width=20)
        assert w2._pos[0] == 0
        assert w2._size[0] == 12

    def test_spanroi_getitem(self):
        r = SpanROI(15, 30)
        assert tuple(r) == (15, 30)

    def test_widget_initialisation(self):
        self.s_s.plot()
        for roi in [Point1DROI, Point2DROI, RectangularROI, SpanROI, Line2DROI, CircleROI]:
            r = roi()
            r._set_default_values(self.s_s)
            r.add_widget(self.s_s)

    def test_span_spectrum_sig(self):
        s = self.s_s
        r = SpanROI(1, 3)
        sr = r(s, axes=s.axes_manager.signal_axes)
        scale = s.axes_manager.signal_axes[0].scale
        n = (3 - 1) / scale
        assert sr.axes_manager.signal_shape == (n, )
        np.testing.assert_equal(sr.data, s.data[...,
                                                int(1 / scale):int(3 / scale)])

    def test_rect_image(self):
        s = self.s_i
        s.axes_manager[0].scale = 0.2
        s.axes_manager[1].scale = 0.8
        r = RectangularROI(left=2.3, top=5.6, right=3.5, bottom=12.2)
        sr = r(s)
        scale0 = s.axes_manager[0].scale
        scale1 = s.axes_manager[1].scale
        n = ((int(round(2.3 / scale0)), int(round(3.5 / scale0)),),
             (int(round(5.6 / scale1)), int(round(12.2 / scale1)),))
        assert (sr.axes_manager.navigation_shape ==
                (n[0][1] - n[0][0], n[1][1] - n[1][0]))
        np.testing.assert_equal(
            sr.data, s.data[n[1][0]:n[1][1], n[0][0]:n[0][1], ...])

    def test_rectroi_getitem(self):
        r = RectangularROI(left=2.3, top=5.6, right=3.5, bottom=12.2)
        assert tuple(r) == (2.3, 3.5, 5.6, 12.2)

    def test_rect_image_boundary_roi(self):
        s = self.s_i
        r = RectangularROI(0, 0, 100, 100)
        # Test adding roi to plot
        s.plot()
        w = r.add_widget(s)
        np.testing.assert_equal(r(s).data, s.data)

        # width and height should range between 1 and axes shape
        with pytest.raises(ValueError):
            w.width = 101
        with pytest.raises(ValueError):
            w.height = 101

        s.axes_manager[0].scale = 0.2
        s.axes_manager[1].scale = 0.8
        r2 = RectangularROI(0, 0, 20, 80)
        # Test adding roi to plot
        s.plot()
        w2 = r2.add_widget(s)
        np.testing.assert_equal(r2(s).data, s.data)

        w2.set_bounds(x=-10)  # below min x
        assert w2._pos[0] == 0
        w2.set_bounds(width=0.1)  # below min width
        assert w2._size[0] == 0.2
        w2.set_bounds(width=30.0)  # above max width
        assert w2._size[0] == 20

        w2.set_bounds(y=0)  # min y
        w2.set_bounds(height=0.7)  # below min height
        assert w2._size[1] == 0.8
        w2.set_bounds(height=90.0)  # about max height
        assert w2._size[1] == 80.0

        # by indices
        # width and height should range between 1 and axes shape
        with pytest.raises(ValueError):
            w2.width = 0
        with pytest.raises(ValueError):
            w2.height = 0
        with pytest.raises(ValueError):
            w2.width = 101
        with pytest.raises(ValueError):
            w2.height = 101

        # the combination of the two is not valid
        w2.set_bounds(x=10, width=20)
        assert w2._pos[0] == 0.0
        assert w2._size[0] == 20.0

        # the combination of the two is not valid
        w2.set_bounds(y=40, height=60)
        assert w2._pos[1] == 0
        assert w2._size[1] == 80

        w2.set_bounds(x=10)
        w2.set_bounds(width=20)
        assert w2._pos[0] == 0
        assert w2._size[0] == 20
        w2.set_bounds(y=10)
        w2.set_bounds(height=79.2)
        assert w2._pos[1] == 0.0
        assert w2._size[1] == 79.2

    def test_circle_spec(self):
        s = self.s_s
        s.data = np.ones_like(s.data)
        r = CircleROI(20, 25, 20)
        r_ann = CircleROI(20, 25, 20, 15)
        sr = r(s)
        sr_ann = r_ann(s)
        scale = s.axes_manager[0].scale
        n = int(round(40 / scale))
        assert sr.axes_manager.navigation_shape == (n, n)
        assert sr_ann.axes_manager.navigation_shape == (n, n)
        # Check that mask is same for all images:
        for i in range(n):
            for j in range(n):
                assert (np.all(sr.data.mask[j, i, :] == True) or
                        np.all(sr.data.mask[j, i, :] == False))
                assert (np.all(sr_ann.data.mask[j, i, :] == True) or
                        np.all(sr_ann.data.mask[j, i, :] == False))
        # Check that the correct elements has been masked out:
        mask = sr.data.mask[:, :, 0]
        print(mask)   # To help debugging, this shows the shape of the mask
        np.testing.assert_array_equal(
            np.where(mask.flatten())[0],
            [0, 1, 6, 7, 8, 15, 48, 55, 56, 57, 62, 63])
        mask_ann = sr_ann.data.mask[:, :, 0]
        print(mask_ann)   # To help debugging, this shows the shape of the mask
        np.testing.assert_array_equal(
            np.where(mask_ann.flatten())[0],
            [0, 1, 6, 7, 8, 10, 11, 12, 13, 15, 17, 18, 19, 20, 21, 22, 25,
             26, 27, 28, 29, 30, 33, 34, 35, 36, 37, 38, 41, 42, 43, 44, 45, 46,
             48, 50, 51, 52, 53, 55, 56, 57, 62, 63])
        # Check that mask works for sum
        assert np.sum(sr.data) == (n**2 - 3 * 4) * 4
        assert np.sum(sr_ann.data) == 4 * 5 * 4

        s.plot()
        r_signal = r.interactive(signal=s)
        r_ann_signal = r_ann.interactive(signal=s)

        assert np.sum(r_signal.sum().data) == (n**2 - 3 * 4) * 4
        assert np.sum(r_ann_signal.sum().data) == 4 * 5 * 4

    def test_circle_getitem(self):
        r = CircleROI(20, 25, 20)
        assert tuple(r) == (20, 25, 20, 0)

    def test_annulus_getitem(self):
        r_ann = CircleROI(20, 25, 20, 15)
        assert tuple(r_ann) == (20, 25, 20, 15)

    def test_2d_line_getitem(self):
        r = Line2DROI(10, 10, 150, 50, 5)
        assert tuple(r) == (10, 10, 150, 50, 5)

    def test_2d_line_spec_plot(self):
        r = Line2DROI(10, 10, 150, 50, 5)
        s = self.s_s
        s2 = r(s)
        np.testing.assert_allclose(s2.data, np.array(
            [[0.96779467, 0.5468849, 0.27482357, 0.59223042],
             [0.89676116, 0.40673335, 0.55207828, 0.27165277],
                [0.27734027, 0.52437981, 0.11738029, 0.15984529],
                [0.04680635, 0.97073144, 0.00386035, 0.17857997],
                [0.61286675, 0.0813696, 0.8818965, 0.71962016],
                [0.96638997, 0.50763555, 0.30040368, 0.54950057],
                [0.22956744, 0.50686296, 0.73685316, 0.09767637],
                [0.5149222, 0.93841202, 0.22864655, 0.67714114],
                [0.5149222, 0.93841202, 0.22864655, 0.67714114],
                [0.59288027, 0.0100637, 0.4758262, 0.70877039],
                [0.80546244, 0.58610794, 0.56928692, 0.51208072],
                [0.97176308, 0.36384478, 0.78791575, 0.55529411],
                [0.39563367, 0.95546593, 0.59831597, 0.11891694],
                [0.4175392, 0.78158173, 0.69374702, 0.91634033],
                [0.44679332, 0.83699037, 0.22182403, 0.49394526],
                [0.92961874, 0.66721471, 0.79807902, 0.55099397],
                [0.98046646, 0.58866215, 0.04551071, 0.1979828],
                [0.70340703, 0.35307496, 0.15442542, 0.31268984],
                [0.88432423, 0.95853234, 0.20751273, 0.78846839],
                [0.27334874, 0.88713154, 0.16554561, 0.66595992],
                [0.08421126, 0.97389332, 0.70063334, 0.84181574],
                [0.15946909, 0.41702974, 0.42681952, 0.26810926],
                [0.13159685, 0.03921054, 0.02523183, 0.27155029],
                [0.13159685, 0.03921054, 0.02523183, 0.27155029],
                [0.46185344, 0.72624328, 0.4748717, 0.90405082],
                [0.52917427, 0.54280647, 0.71405379, 0.51655594],
                [0.13307599, 0.77345467, 0.4062725, 0.96309389],
                [0.28351378, 0.26307878, 0.3335074, 0.57231702],
                [0.89486974, 0.17628164, 0.2796788, 0.58167984],
                [0.64937273, 0.5006921, 0.28355772, 0.2861476],
                [0.31342052, 0.19085, 0.90192363, 0.85839813]]
        ), rtol=0.05)
        r.linewidth = 50
        s3 = r(s)
        np.testing.assert_allclose(s3.data, np.array(
            [[0.40999384, 0.27111487, 0.3345655, 0.47553854],
             [0.44475117, 0.40330205, 0.48113292, 0.26780132],
                [0.57911599, 0.38999298, 0.38509116, 0.37418655],
                [0.29175157, 0.37856367, 0.34420691, 0.48316543],
                [0.55975912, 0.57155145, 0.57640677, 0.39718605],
                [0.41300845, 0.45929259, 0.27489573, 0.40120352],
                [0.46271229, 0.60908378, 0.25796662, 0.46526239],
                [0.37843991, 0.54919334, 0.40469436, 0.48612034],
                [0.44717148, 0.44934708, 0.29064827, 0.51334849],
                [0.3966089, 0.59853786, 0.50392157, 0.39123649],
                [0.50281456, 0.62863149, 0.43051921, 0.32015553],
                [0.40527468, 0.44258442, 0.55694228, 0.41142292],
                [0.47856163, 0.49720026, 0.62012372, 0.47537808],
                [0.46695064, 0.5159018, 0.53532036, 0.4691573],
                [0.44267241, 0.46886762, 0.37363574, 0.54369291],
                [0.76138395, 0.54406653, 0.47305104, 0.45083095],
                [0.74812744, 0.53414434, 0.38487816, 0.44611049],
                [0.59011489, 0.5456799, 0.41782293, 0.5948403],
                [0.47546595, 0.52536805, 0.39267032, 0.58787463],
                [0.39387115, 0.4784124, 0.36765754, 0.46951847],
                [0.54076839, 0.69257203, 0.44540576, 0.39236971],
                [0.41195904, 0.5148879, 0.51199686, 0.63694563],
                [0.44885787, 0.46886977, 0.42150512, 0.52556669],
                [0.60826081, 0.3987657, 0.55875628, 0.5293137],
                [0.44151911, 0.4188617, 0.37734811, 0.51166705],
                [0.52878209, 0.41050467, 0.57149806, 0.52577575],
                [0.50474464, 0.3294767, 0.63519013, 0.56126315],
                [0.37607782, 0.58086952, 0.45089019, 0.62929377],
                [0.59956085, 0.5173887, 0.64790597, 0.49865165],
                [0.57646846, 0.46468029, 0.45267259, 0.44889072],
                [0.4382186, 0.49576157, 0.6192481, 0.45031413]]
        ))

    def test_2d_line_img_plot(self):
        s = self.s_i
        r = Line2DROI(0, 0, 4, 4, 1)
        s2 = r(s)
        np.testing.assert_allclose(s2.data, np.array(
            [[[0.5646904, 0.83974605, 0.37688365, 0.499676],
              [0.08130241, 0.3241552, 0.91565131, 0.85345237],
              [0.5941565, 0.90536555, 0.42692772, 0.93761072],
              [0.9458708, 0.56996783, 0.05020319, 0.88466194]],

             [[0.55342858, 0.71776076, 0.9698018, 0.84684608],
              [0.77676046, 0.32998726, 0.49284904, 0.63849364],
              [0.94969472, 0.99393561, 0.79184028, 0.60493951],
              [0.99584095, 0.83632682, 0.51592399, 0.53049253]],

             [[0.55342858, 0.71776076, 0.9698018, 0.84684608],
              [0.77676046, 0.32998726, 0.49284904, 0.63849364],
              [0.94969472, 0.99393561, 0.79184028, 0.60493951],
              [0.99584095, 0.83632682, 0.51592399, 0.53049253]],

             [[0.32270396, 0.28878038, 0.64165074, 0.92820531],
              [0.24836647, 0.37477366, 0.18406007, 0.11019336],
              [0.38678734, 0.9174347, 0.47658793, 0.45095935],
              [0.95232706, 0.96468026, 0.5158903, 0.69112322]],

             [[0.72414297, 0.64417135, 0.17938658, 0.12279276],
              [0.90632348, 0.90345183, 0.21473533, 0.34087282],
              [0.2579504, 0.65663038, 0.27606922, 0.33695786],
              [0.46466925, 0.34991125, 0.73593611, 0.32203574]],

             [[0.72414297, 0.64417135, 0.17938658, 0.12279276],
              [0.90632348, 0.90345183, 0.21473533, 0.34087282],
              [0.2579504, 0.65663038, 0.27606922, 0.33695786],
              [0.46466925, 0.34991125, 0.73593611, 0.32203574]],

             [[0.97259866, 0.13527587, 0.48531393, 0.31607768],
              [0.13656701, 0.40578067, 0.64221493, 0.46036815],
              [0.30466093, 0.88706533, 0.30914269, 0.01833664],
              [0.56143007, 0.09026307, 0.81898535, 0.4518825]]]
        ))
        r.linewidth = 10
        s3 = r(s)
        np.testing.assert_allclose(s3.data, np.array(
            [[[0., 0., 0., 0.],
              [0., 0., 0., 0.],
              [0., 0., 0., 0.],
              [0., 0., 0., 0.]],

             [[0.12385935, 0.17534623, 0.08266437, 0.08533342],
              [0.06072978, 0.18213069, 0.13162582, 0.14526251],
              [0.11950599, 0.09530544, 0.05814531, 0.10613925],
              [0.13243216, 0.13388253, 0.15641767, 0.07678893]],

             [[0.10387718, 0.18591981, 0.21704829, 0.16594489],
              [0.26554947, 0.27280648, 0.23534874, 0.15751378],
              [0.11329239, 0.16440693, 0.19378236, 0.23418843],
              [0.20414672, 0.24669051, 0.08809065, 0.21252996]],

             [[0.32737802, 0.24354627, 0.25713232, 0.42447693],
              [0.22132115, 0.34440789, 0.1769873, 0.18348862],
              [0.32205928, 0.29038094, 0.22570116, 0.20305065],
              [0.45399669, 0.29687212, 0.313637, 0.27469796]],

             [[0.38104394, 0.2654458, 0.51666151, 0.47973295],
              [0.34333797, 0.36907303, 0.34349318, 0.25681538],
              [0.32849871, 0.27963978, 0.47319042, 0.37358476],
              [0.48767599, 0.23022751, 0.32004745, 0.37714935]],

             [[0.59093609, 0.54976286, 0.54934114, 0.54753303],
              [0.48284716, 0.35797562, 0.49739056, 0.46934957],
              [0.29954848, 0.45448276, 0.50639968, 0.56140708],
              [0.55790493, 0.55105139, 0.40859302, 0.47408336]],

             [[0.63293155, 0.38872956, 0.55044015, 0.37731745],
              [0.49091568, 0.54173188, 0.51292652, 0.53813843],
              [0.56463766, 0.73848284, 0.41183566, 0.37515417],
              [0.48426503, 0.23582684, 0.45947953, 0.49322732]]]
        ))

    def test_line2droi_angle(self):
        # 1. Testing quantitative measurement for different quadrants:
        r = self.r
        r_angles = np.array([rr.angle() for rr in r])
        angles_h = np.array([-135., -150., 150., 135.,
                             -120., -135., 135., 120.,
                             -60., -45., 45., 60.,
                             -45., -30, 30., 45.])
        angles_v = np.array([-135., -120., -60., -45.,
                             -150., -135., -45., -30.,
                             150., 135., 45., 30.,
                             135., 120., 60., 45.])
        np.testing.assert_allclose(r_angles, angles_h)
        r_angles = np.array([rr.angle(axis='vertical') for rr in r])
        np.testing.assert_allclose(r_angles, angles_v)

        # 2. Testing unit conversation
        r = Line2DROI(np.random.rand(), np.random.rand(), np.random.rand(), np.random.rand())
        assert r.angle(units='degrees') == (r.angle(units='radians') / np.pi * 180.)

        # 3. Testing raises:
        with pytest.raises(ValueError):
            r.angle(units='meters')
        with pytest.raises(ValueError):
            r.angle(axis='z')

    def test_repr_None(self):
        # Setting the args=None sets them as traits.Undefined, which didn't 
        # have a string representation in the old %s style.
        for roi in [Point1DROI, Point2DROI, RectangularROI, SpanROI]:
            r = roi()
            for value in tuple(r):
                assert value == t.Undefined
            repr(r)
        for roi in [CircleROI, Line2DROI]:
            r = roi()
            for value in tuple(r)[:-1]:
                assert value == t.Undefined
            assert tuple(r)[-1] == 0
            repr(r)

    def test_repr_vals(self):
        repr(Point1DROI(1.1))
        repr(Point2DROI(1.1, 2.1))
        repr(Line2DROI(0, 0, 1, 1, 0.1))
        repr(RectangularROI(0, 0, 1, 1))
        repr(SpanROI(3., 5.))
        repr(CircleROI(5, 5, 3))
        repr(CircleROI(5, 5, 3, 1))

    def test_undefined_call(self):
        for roi in [Point1DROI, Point2DROI, RectangularROI, SpanROI, Line2DROI, CircleROI]:
            r = roi()
            with pytest.raises(ValueError, match='not yet been set'):
                r(self.s_s)

    def test_default_values_call(self):
        for roi in [Point1DROI, Point2DROI, RectangularROI, SpanROI, Line2DROI, CircleROI]:
            r = roi()
            r._set_default_values(self.s_s)
            r(self.s_s)

    def test_get_central_half_limits(self):
        ax = self.s_s.axes_manager[0]
        assert _get_central_half_limits_of_axis(ax) == (73.75, 221.25)

    def test_line2droi_length(self):
        line = Line2DROI(x1=0., x2=2, y1=0., y2=2)
        np.testing.assert_allclose(line.length, np.sqrt(8))


class TestInteractive:

    def setup_method(self, method):
        self.s = Signal1D(np.arange(2000).reshape((20, 10, 10)))

    def test_out(self):
        s = self.s
        r = RectangularROI(left=3, right=7, top=2, bottom=5)
        sr = r(s)
        d = s.data.sum()
        sr.data += 2
        assert d + sr.data.size * 2 == s.data.sum()
        r.x += 2
        sr2 = r(s)
        r(s, out=sr)
        np.testing.assert_array_equal(sr2.data, sr.data)

    def test_out_special_case(self):
        s = self.s.inav[0]
        r = CircleROI(3, 5, 2)
        sr = r(s)
        np.testing.assert_array_equal(np.where(sr.data.mask.flatten())[0],
                                      [0, 3, 12, 15])
        r.r_inner = 1
        r.cy = 16
        sr2 = r(s)
        r(s, out=sr)
        np.testing.assert_array_equal(np.where(sr.data.mask.flatten())[0],
                                      [0, 3, 5, 6, 9, 10, 12, 15])
        np.testing.assert_array_equal(sr2.data, sr.data)

    def test_interactive_special_case(self):
        s = self.s.inav[0]
        r = CircleROI(3, 5, 2)
        sr = r.interactive(s, None, color="blue")
        np.testing.assert_array_equal(np.where(sr.data.mask.flatten())[0],
                                      [0, 3, 12, 15])
        r.r_inner = 1
        r.cy = 16
        sr2 = r(s)
        np.testing.assert_array_equal(np.where(sr.data.mask.flatten())[0],
                                      [0, 3, 5, 6, 9, 10, 12, 15])
        np.testing.assert_array_equal(sr2.data, sr.data)

    def test_interactive(self):
        s = self.s
        r = RectangularROI(left=3, right=7, top=2, bottom=5)
        sr = r.interactive(s, None)
        r.x += 5
        sr2 = r(s)
        np.testing.assert_array_equal(sr.data, sr2.data)

<<<<<<< HEAD
    def test_interactive_default_values(self):
        rois = [Point1DROI, Point2DROI, RectangularROI, SpanROI, Line2DROI, CircleROI]
        values = [
            (4.5,),
            (4.5, 9.5),
            (2.25, 6.75, 4.75, 14.25),
            (2.25, 6.75),
            (2.25, 4.75, 6.75, 14.25, 0.0),
            (4.5, 9.5, 4.5, 0.0),
        ]
        self.s.plot()
        for roi, vals in zip(rois, values):
            r = roi()
            r.interactive(signal=self.s)
            assert tuple(r) == vals
=======
    @pytest.mark.parametrize('snap', [True, False, 'default'])
    def test_interactive_snap(self, snap):
        kwargs = {}
        if snap != 'default':
            kwargs['snap'] = snap
        else:
            # default is True
            snap = True
        s = self.s
        r = RectangularROI(left=3, right=7, top=2, bottom=5)
        s.plot()
        _ = r.interactive(s, **kwargs)
        for w in r.widgets:
            old_position = w.position
            new_position = (3.25, 2.2)
            w.position = new_position
            assert w.position == old_position if snap else new_position
            assert w.snap_all == snap
            assert w.snap_position == snap
            assert w.snap_size == snap

        p1 = Point1DROI(4)
        _ = p1.interactive(s, **kwargs)
        for w in p1.widgets:
            old_position = w.position
            new_position = (4.2, )
            w.position = new_position
            assert w.position == old_position if snap else new_position
            assert w.snap_position == snap

        p2 = Point2DROI(4, 5)
        _ = p2.interactive(s, **kwargs)
        for w in p2.widgets:
            old_position = w.position
            new_position = (4.3, 5.3)
            w.position = new_position
            assert w.position == old_position if snap else new_position
            assert w.snap_position == snap

        span = SpanROI(4, 5)
        _ = span.interactive(s, **kwargs)
        for w in span.widgets:
            old_position = w.position
            new_position = (4.2, )
            w.position = new_position
            assert w.position == old_position if snap else new_position
            assert w.snap_all == snap
            assert w.snap_position == snap
            assert w.snap_size == snap

            # check that changing snap is working fine
            new_snap = not snap
            w.snap_all = new_snap
            new_position = (4.2, )
            w.position = new_position
            assert w.position == old_position if new_snap else new_position

        line2d = Line2DROI(4, 5, 6, 6, 1)
        _ = line2d.interactive(s, **kwargs)
        for w in line2d.widgets:
            old_position = w.position
            new_position = ([4.3, 5.3], [6.0, 6.0])
            w.position = new_position
            assert w.position == old_position if snap else new_position
            assert w.snap_all == snap
            assert w.snap_position == snap
            assert w.snap_size == snap
>>>>>>> ad18c966
<|MERGE_RESOLUTION|>--- conflicted
+++ resolved
@@ -587,7 +587,6 @@
         sr2 = r(s)
         np.testing.assert_array_equal(sr.data, sr2.data)
 
-<<<<<<< HEAD
     def test_interactive_default_values(self):
         rois = [Point1DROI, Point2DROI, RectangularROI, SpanROI, Line2DROI, CircleROI]
         values = [
@@ -603,7 +602,8 @@
             r = roi()
             r.interactive(signal=self.s)
             assert tuple(r) == vals
-=======
+
+
     @pytest.mark.parametrize('snap', [True, False, 'default'])
     def test_interactive_snap(self, snap):
         kwargs = {}
@@ -670,5 +670,4 @@
             assert w.position == old_position if snap else new_position
             assert w.snap_all == snap
             assert w.snap_position == snap
-            assert w.snap_size == snap
->>>>>>> ad18c966
+            assert w.snap_size == snap